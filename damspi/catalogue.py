--- conflicted
+++ resolved
@@ -23,12 +23,8 @@
     cored_profile,
     cored_integral,
     M_bh_2,
-<<<<<<< HEAD
-    rescaled_distance
-=======
     rescaled_distance,
     rescaled_distance_inverse
->>>>>>> a467cd72
     )
 from scipy.spatial.transform import Rotation as R
 from astropy.coordinates import cartesian_to_spherical
@@ -236,12 +232,7 @@
         --------
         >>> galaxy_data(nsnap = 28)
         """
-<<<<<<< HEAD
         
-=======
-
-        # Helmi
->>>>>>> a467cd72
         query = f'SELECT \
                     SH.GalaxyID as galaxy_id, \
                     SH.GroupID as group_id, \
@@ -276,10 +267,7 @@
                     and sqrt(square(MH.CentreOfMass_x - MH.CentreOfPotential_x) + square(MH.CentreOfMass_y - MH.CentreOfPotential_y) + square(MH.CentreOfMass_z - MH.CentreOfPotential_z)) < 0.07*FOF.Group_R_Crit200 * 1e-3 \
                     and AP.ApertureSize = 30 \
                     and AP.Mass_Star between {self.stellar_mass_range[0].value} and {self.stellar_mass_range[1].value} \
-<<<<<<< HEAD
-=======
                     and MH.StarFormationRate between 0.1 and 3 \
->>>>>>> a467cd72
                     and AP.GalaxyID = MH.GalaxyID \
                     and FOF.GroupID = SH.GroupID \
                     and MH.Snapnum = SH.Snapnum \
@@ -321,25 +309,19 @@
         # remove main galaxies that have satellite galaxies with mass greater than 10% of the main galaxy m200
         main_galaxies = main_galaxies[main_galaxies['m_sat'] < 0.1 * main_galaxies['m200']].reset_index(drop = True)
 
-<<<<<<< HEAD
-=======
         # combine with Proctor data to get morphology data, i.e. disk fraction, bulge fraction and IHL fraction
         main_galaxies = self.combine_with_proctor_data(main_galaxies)
 
         # select only main galaxies with fdisk > 0.4
         main_galaxies = main_galaxies[main_galaxies['fdisk'] > 0.4].reset_index(drop = True)
 
->>>>>>> a467cd72
         # get the group numbers of the main galaxies
         group_number_main_galaxies = main_galaxies['group_number'].values
 
         # get the satellite galaxies that are part of the host galaxies
         satellite_galaxies = table_galaxy[table_galaxy['group_number'].isin(group_number_main_galaxies)].reset_index(drop = True)
         satellite_galaxies = satellite_galaxies[satellite_galaxies["subgroup_number"] != 0].reset_index(drop = True)
-<<<<<<< HEAD
-=======
         satellite_galaxues_with_stars = satellite_galaxies[satellite_galaxies["m_star"] > 0].reset_index(drop = True)
->>>>>>> a467cd72
 
         # for each satellite galaxy, find the host galaxy and calculate the distance to the host galaxy
         for index, row in satellite_galaxies.iterrows():
@@ -355,37 +337,21 @@
         # select only satellite galaxies that are within the distance limit
         r_min, r_max = config["Milky_way"]["satellite_rescaled_distance_range"] # kpc
         satellite_galaxies = satellite_galaxies[(satellite_galaxies['r_rescaled'] > r_min) & (satellite_galaxies['r_rescaled'] < r_max)].reset_index(drop = True)
-<<<<<<< HEAD
-        satellite_galaxues_with_stars = satellite_galaxies[satellite_galaxies["m_star"] > 0].reset_index(drop = True)
-=======
->>>>>>> a467cd72
 
         # determine how many satellite galaxies each host galaxy has
         grouped_satellites = satellite_galaxies.groupby('group_number')['subgroup_number'].count().reset_index()
         grouped_satellites_with_stars = satellite_galaxues_with_stars.groupby('group_number')['subgroup_number'].count().reset_index()
-<<<<<<< HEAD
-
-=======
         
->>>>>>> a467cd72
         # add the number of satellite galaxies to the host galaxies
         main_galaxies = main_galaxies.merge(grouped_satellites, on='group_number', suffixes=('', '_count'))
         main_galaxies = main_galaxies.merge(grouped_satellites_with_stars, on='group_number', suffixes=('', '_count_stars'))
 
         # rename the column
-<<<<<<< HEAD
-        main_galaxies = main_galaxies.rename(columns = {'subgroup_number_count': 'n_satellites'})
-        main_galaxies = main_galaxies.rename(columns = {'subgroup_number_count_stars': 'n_satellites_with_stars'})
-
-        # combine with Proctor data to get morphology data, i.e. disk fraction, bulge fraction and IHL fraction
-        main_galaxies = self.combine_with_proctor_data(main_galaxies)
-=======
         main_galaxies = main_galaxies.rename(columns = {'subgroup_number_count': 'n_sat'})
         main_galaxies = main_galaxies.rename(columns = {'subgroup_number_count_stars': 'n_sat_stars'})
 
         print("Total number of Milky Way-like galaxies: ", len(main_galaxies))
         print("Total number of satellite galaxies within Milky Way-like galaxies: ", len(satellite_galaxies))
->>>>>>> a467cd72
 
         return(main_galaxies, satellite_galaxies)
 
