import sys
import os

# Get the directory of the current script
current_dir = os.path.dirname(os.path.abspath(__file__))

# Add the damspi module directory to the Python path
module_dir = os.path.abspath(os.path.join(current_dir, '..'))
sys.path.append(module_dir)

import matplotlib as mpl
mpl.rc_file("config/mpl_config.rc")

import matplotlib.pyplot as plt
from matplotlib.colors import LinearSegmentedColormap
import matplotlib.cm as cm
import matplotlib.animation as animation
from mpl_toolkits.axes_grid1.inset_locator import inset_axes
import matplotlib.ticker
import matplotlib.gridspec as gridspec
import numpy as np
import requests
from damspi.utils import nfw_profile, nfw_integral, cored_profile, cored_integral, M_bh_2, parameter_distr_mean, median_error, rescaled_distance_inverse
from astropy import units as u
from astropy.coordinates import SkyCoord, cartesian_to_spherical, spherical_to_cartesian
from scipy.stats import gaussian_kde, multivariate_normal
from scipy.integrate import dblquad
from astropy.wcs import WCS
from astropy.io import fits
import math
from astropy import constants as const
import yaml
from scipy.optimize import curve_fit
import scipy.stats
from scipy.odr import Model, RealData, ODR, Data
from sklearn.neighbors import KernelDensity
import pandas as pd
from joblib import dump

with open("config/config.yaml", "r") as f:
    config = yaml.load(f, Loader=yaml.FullLoader)

class GalaxyPlotter:
    def __init__(self, sim_name, table_galaxy, table_bh):
        self.sim_name = sim_name
        self.table_galaxy = table_galaxy
        self.table_bh = table_bh
        # shift coorindates system to position of the sun (8.33 kpc), https://iopscience.iop.org/article/10.1088/1475-7516/2011/03/051/pdf
        self.distance_sun_mw = config["Milky_way"]["distance_sun"] # kpc

        # rescale the distance of the Sun to the GC based on the mass of the galaxy. The larger the mass, the larger is the distance of the Sun to the GC.
        self.galaxy_m200 = self.table_galaxy["m200"].values[0] * u.Msun
        self.distance_sun = rescaled_distance_inverse(self.distance_sun_mw, self.galaxy_m200).value # kpc


    @staticmethod
    def download_image(url, save_path):
        # Send a GET request to the URL
        response = requests.get(url, stream = True)
        response.raise_for_status()

        # Extract the filename from the URL
        filename = os.path.basename(url)

        # Construct the full path to save the image
        image_path = os.path.join(save_path, filename)

        # Open a file for writing in binary mode
        with open(image_path, 'wb') as file:
            # Iterate over the response content in chunks
            for chunk in response.iter_content(chunk_size=8192):
                file.write(chunk)

    def save_gri_images(self):
        """
        Save gri images of galaxies.
        """
        for i in range(len(self.table_galaxy)):
            galaxy_id = self.table_galaxy["main_galaxy_id"].values[i]

            path = f"plots/{self.sim_name}/galaxy_id_{galaxy_id}/images/"
            os.makedirs(path, exist_ok = True)

            url_face = self.table_galaxy["img_face"].values[i].decode()
            url_edge = self.table_galaxy["img_edge"].values[i].decode()
            url_box = self.table_galaxy["img_box"].values[i].decode()

            # download only galaxy images for which images are available
            if url_face != "":
                url_face = url_face.split("'")[-2]
                self.download_image(url_face, path)
            if url_edge != "":
                url_edge = url_edge.split("'")[-2]
                self.download_image(url_edge, path)
            if url_box != "":
                url_box = url_box.split("'")[-2]
                self.download_image(url_box, path)

    def plot_galaxy_distributions(self):
        path = f"plots/{self.sim_name}/galaxy_dist/"
        os.makedirs(path, exist_ok = True)

        # plot galaxy mass distribution
        mass = self.table_galaxy["m"].values
        plt.figure(figsize = config["Figure_size"]["single_column"])
        # plt.title("Total galaxy mass: {0:.1e} $M_{{\odot}}$".format(galaxy_mass_z0))
        plt.hist(mass, bins = 5, color = config["Colors"]["darkblue"])
        plt.xlabel(r"Galaxy mass [$M_{\odot}$]")
        plt.ylabel("Number of main galaxies")
        plt.tight_layout()
        plt.savefig(path + "mass.pdf", dpi = 500)
        plt.close()

        # to be continued

    def update(self, frame, ax):
        self.rotate_z(frame * 5, ax)  # Adjust the rotation speed by modifying the multiplier
        return ax

    @staticmethod
    def rotate_z(angle, ax):
        ax.view_init(elev=30, azim=angle)

    def plot_3d_map(self, coordinates, galaxy_spin, galaxy_id, path, shifted = False, save_animation = False):
        plot_max = np.max(np.abs(coordinates))

        fig = plt.figure(figsize = config["Figure_size"]["quadruple_column"])
        ax = fig.add_subplot(projection='3d')
        colors = cm.rainbow(np.linspace(0, 1, len(coordinates)))
        for coord, color in zip(coordinates, colors):
            ax.scatter(coord[0], coord[1], coord[2], color = "black", s = 40)
        if shifted:
            ax.scatter(0, 0, 0, color = "yellow", s = 40, label = "Sun")
            ax.scatter(-self.distance_sun, 0, 0, color = "black", s = 40, label = "Galaxy centre")
            ax.quiver(-self.distance_sun, 0, 0, *galaxy_spin *  np.max(coordinates), color = "black", label = "Galaxy spin vector")
        else:
            ax.scatter(0, 0, 0, color = "grey", s = 120, label = "Galaxy centre")
            ax.quiver(0, 0, 0, *galaxy_spin * np.max(coordinates), color = "black", label = "Galaxy spin vector")
        text = str(int(galaxy_spin[0] * np.max(coordinates))) + ', ' + str(int(galaxy_spin[1] * np.max(coordinates))) + ', ' + str(int(galaxy_spin[2] * np.max(coordinates)))
        # ax.text(*galaxy_spin * np.max(coordinates), text)
        ax.set_xlabel("x [kpc]", fontsize = 18)
        ax.set_ylabel("y [kpc]", fontsize = 18)
        ax.set_zlabel("z [kpc]", fontsize = 18)
        ax.set_xlim(np.array([-plot_max, plot_max]))
        ax.set_ylim(np.array([-plot_max, plot_max]))
        ax.set_zlim(np.array([-plot_max, plot_max]))
        ax.tick_params(axis='both', which='major', labelsize=18)
        plt.legend(loc = "upper left", fontsize = 18)
        plt.savefig(path + ".pdf", dpi = 500)
        if save_animation:
            ani = animation.FuncAnimation(fig, self.update, fargs = [ax], frames=72, interval=50)
            ani.save(path + ".gif", writer='imagemagick')
        plt.close()

    @staticmethod
    def plot_dark_matter_profile(data, para_nfw, para_cored, path):
        data_r, data_rho = data
        rho_0_nfw, r_s_nfw = para_nfw
        rho_0_cored, r_s_cored, r_c_cored, gamma_c_cored = para_cored

        # define radii for plotting
        r = np.logspace(np.log10(np.min(data_r.value)), np.log10(np.max(data_r.value)), 1000) * u.kpc

        # get dark matter density profiles for r
        # nfw 
        rho_nfw = nfw_profile((rho_0_nfw, r_s_nfw), r)
        rho_nfw = (rho_nfw * const.c ** 2).to(u.GeV / u.cm ** 3)
        rho_nfw_data = nfw_profile((rho_0_nfw, r_s_nfw), data_r)
        rho_nfw_data = (rho_nfw_data * const.c ** 2).to(u.GeV / u.cm ** 3)
        # cored
        rho_cored = cored_profile((rho_0_cored, r_s_cored, r_c_cored, gamma_c_cored), r)
        rho_cored = (rho_cored * const.c ** 2).to(u.GeV / u.cm ** 3)
        rho_cored_data = cored_profile((rho_0_cored, r_s_cored, r_c_cored, gamma_c_cored), data_r)
        rho_cored_data = (rho_cored_data * const.c ** 2).to(u.GeV / u.cm ** 3)  

        # plot data and best fit
        fig = plt.figure(figsize=config["Figure_size"]["single_column_legend"])
        gs = gridspec.GridSpec(2, 1, height_ratios=[3, 1])  # 3 units for main plot, 1 unit for residual

        ax = plt.subplot(gs[0])  # main plot

        # Original plot
        line_data, = ax.plot(data_r, data_rho, label="data", marker="o", linestyle="None", color=config["Colors"]["black"], markersize=3)
        line_cored, = ax.plot(r, rho_cored, label="Cored", color=config["Colors"]["yellow"])
        line_nfw, = ax.plot(r, rho_nfw, label="NFW", color=config["Colors"]["red"])
        ax.set_xscale("log")
        ax.set_yscale("log")
        ax.set_ylabel(r"$\rho(r)$ [GeV cm$^{-3}$]")
        ymin, ymax = ax.get_ylim()
        line_r_c = ax.vlines(r_c_cored.value, ymin, ymax, label=r"$r_\mathrm{c}$", color=config["Colors"]["black"], linestyle="dashed")
        ax.set_ylim(ymin, ymax)
        lines = [line_data, line_nfw, line_r_c, line_cored]
        labels = [l.get_label() for l in lines]
        ax.legend(lines, labels, bbox_to_anchor=(0, 1.1, 1, 0.2), loc="center", mode="expand", borderaxespad=0, ncol=2, alignment="center")
        ax.xaxis.set_visible(False)

        # Inset plot
        r_min, r_max = 0.9 * u.kpc, 1.5 * u.kpc #kpc
        ymax = cored_profile((rho_0_cored, r_s_cored, r_c_cored, gamma_c_cored), r_min) * 1.1
        ymin = cored_profile((rho_0_cored, r_s_cored, r_c_cored, gamma_c_cored), r_max)
        ymax = (ymax * const.c ** 2).to(u.GeV / u.cm ** 3)
        ymin = (ymin * const.c ** 2).to(u.GeV / u.cm ** 3)

        axins = inset_axes(ax, width='30%', height='30%', loc='upper right')
        axins.plot(data_r, data_rho, marker="o", linestyle="None", color=config["Colors"]["black"], markersize=3)
        axins.plot(r, rho_cored, color=config["Colors"]["yellow"])
        axins.plot(r, rho_nfw, color=config["Colors"]["red"])
        axins.vlines(r_c_cored.value, ymin.value, ymax.value, label=r"$r_\mathrm{c}$", color=config["Colors"]["black"], linestyle="dashed")
        axins.set_xlim(r_min.value, r_max.value)  
        axins.set_ylim(ymin.value, ymax.value)  
        axins.set_xscale('log')
        axins.set_yscale('log')
        axins.xaxis.set_major_locator(matplotlib.ticker.FixedLocator([1, 1.4]))
        axins.xaxis.set_major_formatter(matplotlib.ticker.ScalarFormatter())
        axins.xaxis.set_minor_formatter(matplotlib.ticker.NullFormatter())
        axins.yaxis.set_major_locator(matplotlib.ticker.FixedLocator([1., 1.3]))
        axins.yaxis.set_major_formatter(matplotlib.ticker.ScalarFormatter())
        axins.yaxis.set_minor_formatter(matplotlib.ticker.NullFormatter())

        # Residual subplot
        ax_res = plt.subplot(gs[1], sharex=ax)
        ax_res.set_ylabel(r'$R$')
        ax_res.set_xscale('log')
        residual_nfw = (data_rho - rho_nfw_data) / rho_nfw_data 
        residual_cored = (data_rho - rho_cored_data) / rho_cored_data 
        ax_res.plot(data_r, residual_cored, color=config["Colors"]["yellow"], marker = "o", markersize = 3, linestyle = "None")
        ax_res.plot(data_r, residual_nfw, color=config["Colors"]["red"], marker = "o", markersize = 3, linestyle = "None")
        ax_res.plot(data_r, np.zeros(len(data_r)), color = config["Colors"]["black"], linestyle = "solid")
        ax_res.set_xlabel(r"$r$ [kpc]")
        ymin, ymax = ax_res.get_ylim()
        ax_res.set_ylim(ymin * 1.2, ymax * 1.2)
        plt.tight_layout()
        plt.savefig(path + "halo_profile_fit.pdf", dpi = 300)

    @staticmethod
    def load_milky_way_satellite_data():
        # load data
        table_mw_satelittes = pd.read_csv("data/mw_satellites/mw_satellites.csv")
        return table_mw_satelittes


    def plot_galaxy_properties_dist(self, path):
        # get main galaxies and satellites
        table_galaxies = self.table_galaxy[self.table_galaxy["subgroup_number"] == 0]
        table_satellites = self.table_galaxy[self.table_galaxy["subgroup_number"] != 0]
        table_satellites_has_stars = table_satellites[table_satellites["m_star"] > 0]

        parameter = ["m", "m200", "m_gas", "m_star", "sfr"]
        log_parameter = ["m", "m_star", "m_gas"]
        names = ["total_mass", "m200", "gas_mass", "star_mass", "sfr"]
        x_labels = [r"$m_\mathrm{tot}$ [$M_{\odot}$]", r"$m_{200}$ [$M_{\odot}$]", r"$m_{\mathrm{gas}}$ [$M_{\odot}$]", r"$m_\mathrm{star}$ [$M_{\odot}$]", "SFR [$M_{\odot}$ / yr]"]

        for parameter, name, x_label in zip(parameter, names, x_labels):
            # get masses for main galaxies
            parameter_galaxies = table_galaxies[parameter].values
            median_parameter_galaxies, median_parameter_galaxies_lower_error, median_parameter_galaxies_upper_error = median_error(parameter_galaxies)

            # create a histogram with logarithmic bins
            if parameter in ["sfr"]:
                bins_galaxies = np.linspace(np.min(parameter_galaxies), np.max(parameter_galaxies), config["Plots"]["number_bins"])
            else:
                bins_galaxies = np.logspace(np.log10(np.min(parameter_galaxies)), np.log10(np.max(parameter_galaxies)), config["Plots"]["number_bins"])

            # plot galaxy mass distribution
            plt.figure(figsize = config["Figure_size"]["single_column"])
            plt.hist(parameter_galaxies, bins = bins_galaxies, color = config["Colors"]["darkblue"])
            plt.xlabel(x_label)
            plt.ylabel("Number of main galaxies")
            if parameter not in ["sfr"]:
                plt.xscale("log")
            plt.yscale("log")
            ymin, ymax = plt.ylim()
            plt.vlines(median_parameter_galaxies, ymin = ymin, ymax = ymax, color = config["Colors"]["red"], linestyle = "solid", label = r"$\tilde{{\mu}}$ = " + f"{median_parameter_galaxies:.2e}")
            plt.axvspan(median_parameter_galaxies - median_parameter_galaxies_lower_error, median_parameter_galaxies + median_parameter_galaxies_upper_error, alpha = 0.25, facecolor = config["Colors"]["red"], edgecolor = "None")
            plt.ylim(ymin, ymax)
            plt.legend()
            plt.tight_layout()
            plt.savefig(path + f"main_galaxy_{name}_dist.pdf", dpi = 300)
            plt.close()

            if parameter != "m200":
                # get masses for satellites
                parameter_satellites = table_satellites[parameter].values
                parameter_satellites_has_stars = table_satellites_has_stars[parameter].values
                median_parameter_satellites = np.median(parameter_satellites)
                median_parameter_satellites_has_stars = np.median(parameter_satellites_has_stars)

                # create a histogram with logarithmic bins
                if parameter in log_parameter and np.min(parameter_satellites) != 0:
                    # log bins
                    bins_satellites = np.logspace(np.log10(np.min(parameter_satellites)), np.log10(np.max(parameter_satellites)), config["Plots"]["number_bins"])
                    error_x_position_satellites = np.sqrt(bins_satellites[1:] * bins_satellites[:-1])
                else:
                    # linear bins
                    bins_satellites = np.linspace(np.min(parameter_satellites), np.max(parameter_satellites), config["Plots"]["number_bins"])
                    error_x_position_satellites = (bins_satellites[1:] + bins_satellites[:-1]) / 2
                    
                if parameter in log_parameter and np.min(parameter_satellites_has_stars) != 0:
                    bins_satellites_has_stars = np.logspace(np.log10(np.min(parameter_satellites_has_stars)), np.log10(np.max(parameter_satellites_has_stars)), config["Plots"]["number_bins"] // 2)
                    error_x_position_satellites_has_stars = np.sqrt(bins_satellites_has_stars[1:] * bins_satellites_has_stars[:-1])
                else:
                    bins_satellites_has_stars = np.linspace(np.min(parameter_satellites_has_stars), np.max(parameter_satellites_has_stars), config["Plots"]["number_bins"] // 2)
                    error_x_position_satellites_has_stars = (bins_satellites_has_stars[1:] + bins_satellites_has_stars[:-1]) / 2

                bins_satellites_centre = (bins_satellites[1:] + bins_satellites[:-1]) / 2
                bins_satellites_width = bins_satellites[1:] - bins_satellites[:-1]

                bins_satellites_has_stars_centre = (bins_satellites_has_stars[1:] + bins_satellites_has_stars[:-1]) / 2
                bins_satellites_has_stars_width = bins_satellites_has_stars[1:] - bins_satellites_has_stars[:-1]

                hist_satellites_mean, hist_satellites_mean_error = parameter_distr_mean(table_satellites, parameter, bins_satellites, group_identifier = "group_number")
                hist_satellites_has_stars_mean, hist_satellites_has_stars_mean_error = parameter_distr_mean(table_satellites_has_stars, parameter, bins_satellites_has_stars, group_identifier = "group_number")

                plt.figure(figsize = config["Figure_size"]["single_column"])
                # plt.hist(parameter_satellites, bins = bins_satellites, color = config["Colors"]["darkblue"])
                plt.bar(bins_satellites_centre, hist_satellites_mean, width = bins_satellites_width, color = config["Colors"]["darkblue"], edgecolor = config["Plots"]["bar_edge_color"], linewidth = config["Plots"]["bar_edge_width"])
                plt.errorbar(error_x_position_satellites, hist_satellites_mean, yerr = hist_satellites_mean_error, color = config["Colors"]["lightblue"], linestyle = "")
                plt.xlabel(x_label)
                plt.ylabel("Number of satellites")
                if parameter in log_parameter and np.min(parameter_satellites) != 0:
                    plt.xscale("log")
                plt.yscale("log")
                ymin, ymax = plt.ylim()
                plt.vlines(median_parameter_satellites, ymin = ymin, ymax = ymax, color = config["Colors"]["red"], linestyle = "solid", label = r"$\tilde{{\mu}}$ = " + f"{median_parameter_satellites:.2e}")
                plt.ylim(ymin, ymax)
                plt.legend()
                plt.tight_layout()
                plt.savefig(path + f"satellites_{name}_dist.pdf", dpi = 300)
                plt.close()

                if parameter == "m_star":
                    table_mw_satelittes = self.load_milky_way_satellite_data()
                    parameter_satellites_mw = table_mw_satelittes["M_star (1e6 Msun)"].values
                    parameter_satellites_mw = parameter_satellites_mw * 1e6 
                    # parameter_satellites_mw has lower masses than parameter_satellites. Add logaithmic bins to bins_satellites_has_stars to cover full range of parameter_satellites_mw 
                    lower_mass_bins = np.logspace(np.log10(np.min(parameter_satellites_mw)), np.log10(np.min(parameter_satellites_has_stars)), config["Plots"]["number_bins"] // 2)
                    bins_satellites_mw = np.concatenate((lower_mass_bins, bins_satellites_has_stars))
                    bins_satellites_mw_centre = (bins_satellites_mw[1:] + bins_satellites_mw[:-1]) / 2
                    bins_satellites_mw_width = bins_satellites_mw[1:] - bins_satellites_mw[:-1]
 
                    hist_satellites_mw, _ = np.histogram(parameter_satellites_mw, bins = bins_satellites_mw)
                    median_parameter_satellites_mw = np.median(parameter_satellites_mw)
                    median_parameter_satellites_mw_mass_cut = np.median(parameter_satellites_mw[parameter_satellites_mw > 1e6])

                plt.figure(figsize = config["Figure_size"]["single_column"])
                # plt.hist(parameter_satellites_has_stars, bins = bins_satellites_has_stars, color = config["Colors"]["darkblue"])
                plt.bar(bins_satellites_has_stars_centre, hist_satellites_has_stars_mean, width = bins_satellites_has_stars_width, color = config["Colors"]["darkblue"], edgecolor = config["Plots"]["bar_edge_color"], linewidth = config["Plots"]["bar_edge_width"], alpha = 0.5)
                plt.errorbar(error_x_position_satellites_has_stars, hist_satellites_has_stars_mean, yerr = hist_satellites_has_stars_mean_error, color = config["Colors"]["lightblue"], linestyle = "")
                if parameter == "m_star":
                    plt.bar(bins_satellites_mw_centre, hist_satellites_mw, width = bins_satellites_mw_width, color = config["Colors"]["yellow"], edgecolor = config["Plots"]["bar_edge_color"], linewidth = config["Plots"]["bar_edge_width"], alpha = 0.5)
                plt.xlabel(x_label)
                plt.ylabel("Number of satellites with stars")
                if parameter in log_parameter and np.min(parameter_satellites_has_stars) != 0:
                    plt.xscale("log")
                plt.yscale("log")
                ymin, ymax = plt.ylim()
                plt.vlines(median_parameter_satellites_has_stars, ymin = ymin, ymax = ymax, color = config["Colors"]["red"], linestyle = "solid", label = r"$\tilde{{\mu}}_\mathrm{EAGLE}$ = " + f"{median_parameter_satellites_has_stars:.2e} $M_\odot$")
                if parameter == "m_star":
                    plt.vlines(median_parameter_satellites_mw, ymin = ymin, ymax = ymax, color = config["Colors"]["yellow"], linestyle = "dashed", label = r"$\tilde{{\mu}}_\mathrm{MW}$ = " + f"{median_parameter_satellites_mw:.2e} $M_\odot$")
                    plt.vlines(median_parameter_satellites_mw_mass_cut, ymin = ymin, ymax = ymax, color = config["Colors"]["yellow"], linestyle = "solid", label = r"$\tilde{{\mu}}_\mathrm{MW}, >$ = " + f"{median_parameter_satellites_mw_mass_cut:.2e} $M_\odot$")
                plt.ylim(ymin, ymax)
                plt.legend(bbox_to_anchor = (0, 1.1, 1, 0.2), loc = "center", mode = "expand", borderaxespad = 0, ncol = 1, alignment = "center", fontsize = 6)
                plt.tight_layout()
                plt.savefig(path + f"satellites_{name}_has_stars_dist.pdf", dpi = 300)
                plt.close()

    def plot_morphology_dist(self, path):
        table_galaxies = self.table_galaxy[self.table_galaxy["subgroup_number"] == 0]
        parameters = ["fdisk", "fbulge", "fihl"]
        parameter_labels = ["$f_\mathrm{disk}$", "$f_\mathrm{bulge}$", "$f_\mathrm{IHL}$"]

        for parameter, parameter_label in zip(parameters, parameter_labels):
            # plot parameter distribution for main galaxies
            parameter_galaxies = table_galaxies[parameter].values
            median_parameter_galaxies, median_parameter_galaxies_lower_error, median_parameter_galaxies_upper_error = median_error(parameter_galaxies)
            median_parameter_galaxies_lower_percentile = median_parameter_galaxies - median_parameter_galaxies_lower_error
            median_parameter_galaxies_upper_percentile = median_parameter_galaxies + median_parameter_galaxies_upper_error

            plt.figure(figsize = config["Figure_size"]["single_column"])
            plt.hist(parameter_galaxies, bins = config["Plots"]["number_bins"], color = config["Colors"]["darkblue"])
            plt.xlabel(parameter_label)
            plt.ylabel("Number of main galaxies")
            ymin, ymax = plt.ylim()
            plt.vlines(median_parameter_galaxies, ymin = ymin, ymax = ymax, color = config["Colors"]["red"], linestyle = "solid", label = r"$\tilde{{\mu}}$ = " + f"${median_parameter_galaxies:.2f}^{{+{median_parameter_galaxies_upper_error:.2f}}}_{{-{median_parameter_galaxies_lower_error:.2f}}}$")
            plt.axvspan(median_parameter_galaxies_lower_percentile, median_parameter_galaxies_upper_percentile, alpha = 0.25, facecolor = config["Colors"]["red"], edgecolor = "None")
            plt.ylim(ymin, ymax)
            plt.legend()
            plt.tight_layout()
            plt.savefig(path + f"main_galaxy_{parameter}_dist.pdf", dpi = 300)
            plt.close()
 
    def plot_satellite_types(self, path):
        # get satellites
        table_satellites = self.table_galaxy[self.table_galaxy["subgroup_number"] != 0]

        n_satellites = len(table_satellites)
        n_satellites_no_gas_no_star = len(table_satellites[(table_satellites["m_gas"] == 0) & (table_satellites["m_star"] == 0)])
        n_satellites_has_gas = len(table_satellites[table_satellites["m_gas"] > 0])
        n_satellites_has_star = len(table_satellites[table_satellites["m_star"] > 0])
        n_satellites_has_gas_has_star = len(table_satellites[(table_satellites["m_gas"] > 0) & (table_satellites["m_star"] > 0)])

        # plot bar plot
        plt.figure(figsize = config["Figure_size"]["single_column"])
        plt.bar(["All", "Has stars", "Has gas", "Has stars $\&$ gas", "No stars $\&$ no gas"], [n_satellites, n_satellites_has_star, n_satellites_has_gas, n_satellites_has_gas_has_star, n_satellites_no_gas_no_star], color = config["Colors"]["darkblue"])
        plt.ylabel("Number of satellites")
        # rotate the x-axis labels
        plt.xticks(rotation = 90)
        plt.tight_layout()
        plt.savefig(path + "satellite_types.pdf", dpi = 300)
        plt.close()

    def plot_n_bh_satellite_types(self, path):
        # get satellites
        table_satellites = self.table_galaxy[self.table_galaxy["subgroup_number"] != 0]
        bh_table_satellites = self.table_bh[self.table_bh["satellite"] == True]

        # get percentage of satellites with BHs for all satellites
        galaxy_ids_satellites_with_bh = np.unique(bh_table_satellites["host_galaxy_id"])
        n_satellites = len(table_satellites)
        n_satellites_with_bh = len(galaxy_ids_satellites_with_bh)
        n_satellites_no_bh = n_satellites - n_satellites_with_bh
        percentage_satellites_with_bh = n_satellites_with_bh / n_satellites * 100
    
        # get percentage of satellites with BHs for satellites with stars
        galaxy_ids_satellites_with_stars = np.unique(table_satellites[table_satellites["m_star"] > 0]["galaxy_id"])
        galaxy_ids_satellites_with_bh_and_stars = np.intersect1d(galaxy_ids_satellites_with_bh, galaxy_ids_satellites_with_stars)
        n_satellites_with_stars = len(galaxy_ids_satellites_with_stars)
        n_satellites_with_bh_and_stars = len(galaxy_ids_satellites_with_bh_and_stars)
        percentage_satellites_with_bh_and_stars = n_satellites_with_bh_and_stars / n_satellites_with_stars * 100

        # get percentage of satellites with BHs for satellites with stars and gas
        galaxy_ids_satellites_with_stars_gas = np.unique(table_satellites[(table_satellites["m_star"] > 0) & (table_satellites["m_gas"] > 0)]["galaxy_id"])
        galaxy_ids_satellites_with_bh_and_stars_gas = np.intersect1d(galaxy_ids_satellites_with_bh, galaxy_ids_satellites_with_stars_gas)
        n_satellites_with_stars_gas = len(galaxy_ids_satellites_with_stars_gas)
        n_satellites_with_bh_and_stars_gas = len(galaxy_ids_satellites_with_bh_and_stars_gas)
        percentage_satellites_with_bh_and_stars_gas = n_satellites_with_bh_and_stars_gas / n_satellites_with_stars_gas * 100

        # create three bar subplots side by side. Plot number of satellites with BHs for all satellites, satellites with stars and satellites with stars and gas as bars with percentages as text in the plots
        fig, axs = plt.subplots(1, 3, figsize = config["Figure_size"]["double_column_squeezed"])
        axs[0].set_title("All satellites")
        axs[0].bar(["All", "Contain BH"], [n_satellites, n_satellites_with_bh], color = config["Colors"]["darkblue"])
        axs[0].text(1, n_satellites_with_bh, f"{percentage_satellites_with_bh:.1f} $\%$", ha = "center", va = "bottom")
        axs[0].set_ylabel("Number of satellites")
        axs[1].set_title("Satellites with stars")
        axs[1].bar(["All", "Contain BH"], [n_satellites_with_stars, n_satellites_with_bh_and_stars], color = config["Colors"]["darkblue"])
        axs[1].text(1, n_satellites_with_bh_and_stars, f"{percentage_satellites_with_bh_and_stars:.1f} $\%$", ha = "center", va = "bottom")
        axs[2].set_title("Satellites with stars and gas")
        axs[2].bar(["All", "Contain BH"], [n_satellites_with_stars_gas, n_satellites_with_bh_and_stars_gas], color = config["Colors"]["darkblue"])
        axs[2].text(1, n_satellites_with_bh_and_stars_gas, f"{percentage_satellites_with_bh_and_stars_gas:.1f} $\%$", ha = "center", va = "bottom")
        plt.tight_layout()
        plt.savefig(path + "n_bh_satellite_types.pdf", dpi = 300)
        plt.close()

    def plot_likelihood_bh_satellite_star_mass(self, path):
        # get satellites
        table_satellites = self.table_galaxy[self.table_galaxy["subgroup_number"] != 0]
        table_satellites_with_stars = table_satellites[table_satellites["m_star"] > 0]
        bh_table_satellites = self.table_bh[self.table_bh["satellite"] == True]

        # get masses of satellites
        m_star_satellites = table_satellites_with_stars["m_star"].values

        # create logarithmic bins in mass
        bins = np.logspace(np.log10(np.min(m_star_satellites)), np.log10(np.max(m_star_satellites)), config["Plots"]["number_bins"])
        bins_centre = (bins[1:] + bins[:-1]) / 2

        percentage_bh = []
        n_satellites_with_stars = []
        n_satellites_with_stars_with_bh = []
        # for each mass bin, calculate the percantage of satellites that have at least one BH
        for i in range(len(bins) - 1):
            lower_bound = bins[i]
            upper_bound = bins[i + 1]
            table_satellites_in_bin = table_satellites_with_stars[(table_satellites_with_stars["m_star"] >= lower_bound) & (table_satellites_with_stars["m_star"] < upper_bound)]
            galaxy_ids_in_bin = np.unique(table_satellites_in_bin["galaxy_id"])
            galaxy_ids_with_bh_in_bin = np.intersect1d(galaxy_ids_in_bin, np.unique(bh_table_satellites["host_galaxy_id"]))
            percentage_bh_in_bin = len(galaxy_ids_with_bh_in_bin) / len(galaxy_ids_in_bin) * 100
            percentage_bh.append(percentage_bh_in_bin)
            n_satellites_with_stars.append(len(galaxy_ids_in_bin))
            n_satellites_with_stars_with_bh.append(len(galaxy_ids_with_bh_in_bin))

        # plot likelihood of having a BH as a function of satellite mass as a bar plot
        plt.figure(figsize = config["Figure_size"]["single_column"])
        plt.bar(bins_centre, percentage_bh, width = bins[1:] - bins[:-1], color = config["Colors"]["darkblue"])
        # above each bar add the number of satellites in the mass bin and the number of satellites with BHs
        for i in range(len(bins_centre)):
            if percentage_bh[i] < 40:
                plt.text(bins_centre[i], percentage_bh[i] + 2, f"{n_satellites_with_stars[i]}", ha = "center", va = "bottom", rotation = 90, fontsize = 6)
            else: # put the text inside the bar
                plt.text(bins_centre[i], percentage_bh[i] - 2, f"{n_satellites_with_stars[i]}", ha = "center", va = "top", rotation = 90, fontsize = 6, color = "white")
        plt.xlabel(r"$m_\mathrm{star}$ [$M_{\odot}$]")
        plt.ylabel("BH likelihood $[\%]$")
        plt.xscale("log")
        plt.tight_layout()
        plt.savefig(path + "likelihood_bh_satellite_with_stars_star_mass.pdf", dpi = 300)
        plt.close()

    def plot_likelihood_bh_satellite_total_mass(self, path):
        # get satellites
        table_satellites = self.table_galaxy[self.table_galaxy["subgroup_number"] != 0]
        table_satellites_with_stars = table_satellites[table_satellites["m_star"] > 0]
        bh_table_satellites = self.table_bh[self.table_bh["satellite"] == True]

        # get masses of satellites
        m_total_satellites = table_satellites_with_stars["m"].values

        # create logarithmic bins in mass
        bins = np.logspace(np.log10(np.min(m_total_satellites)), np.log10(np.max(m_total_satellites)), config["Plots"]["number_bins"])
        bins_centre = (bins[1:] + bins[:-1]) / 2

        percentage_bh = []
        n_satellites_with_stars = []
        n_satellites_with_stars_with_bh = []
        # for each mass bin, calculate the percantage of satellites that have at least one BH
        for i in range(len(bins) - 1):
            lower_bound = bins[i]
            upper_bound = bins[i + 1]
            table_satellites_in_bin = table_satellites_with_stars[(table_satellites_with_stars["m"] >= lower_bound) & (table_satellites_with_stars["m"] < upper_bound)]
            galaxy_ids_in_bin = np.unique(table_satellites_in_bin["galaxy_id"])
            galaxy_ids_with_bh_in_bin = np.intersect1d(galaxy_ids_in_bin, np.unique(bh_table_satellites["host_galaxy_id"]))
            percentage_bh_in_bin = len(galaxy_ids_with_bh_in_bin) / len(galaxy_ids_in_bin) * 100
            percentage_bh.append(percentage_bh_in_bin)
            n_satellites_with_stars.append(len(galaxy_ids_in_bin))
            n_satellites_with_stars_with_bh.append(len(galaxy_ids_with_bh_in_bin))

        # plot likelihood of having a BH as a function of satellite mass as a bar plot
        plt.figure(figsize = config["Figure_size"]["single_column"])
        plt.bar(bins_centre, percentage_bh, width = bins[1:] - bins[:-1], color = config["Colors"]["darkblue"])
        # above each bar add the number of satellites in the mass bin and the number of satellites with BHs
        for i in range(len(bins_centre)):
            if percentage_bh[i] < 40:
                plt.text(bins_centre[i], percentage_bh[i] + 2, f"{n_satellites_with_stars[i]}", ha = "center", va = "bottom", rotation = 90, fontsize = 6)
            else: # put the text inside the bar
                plt.text(bins_centre[i], percentage_bh[i] - 2, f"{n_satellites_with_stars[i]}", ha = "center", va = "top", rotation = 90, fontsize = 6, color = "white")
        plt.xlabel(r"$m_\mathrm{tot}$ [$M_{\odot}$]")
        plt.ylabel("BH likelihood $[\%]$")
        plt.xscale("log")
        plt.tight_layout()
        plt.savefig(path + "likelihood_bh_satellite_with_stars_total_mass.pdf", dpi = 300)
        plt.close()

    def plot_satellite_number_dist(self, path):
        # get main galaxies and their corresponding number of satellites
        table_galaxies = self.table_galaxy[self.table_galaxy["subgroup_number"] == 0]
        table_satellites = self.table_galaxy[self.table_galaxy["subgroup_number"] != 0]
        table_satellites_has_stars = table_satellites[table_satellites["m_star"] > 0]
        
        # get number of satellites for each main galaxy
        n_satellites = table_galaxies["n_satellites"].values
        n_satellites_median, n_satellites_median_lower_err, n_satellites_median_upper_err = median_error(n_satellites)
        n_satellites_median_lower_percentile = n_satellites_median - n_satellites_median_lower_err
        n_satellites_median_upper_percentile = n_satellites_median + n_satellites_median_upper_err

        # determine the number distribution of satellites with stars
        # determine how many satellite galaxies with stars each host galaxy has
        grouped_satellites = table_satellites_has_stars.groupby('group_number')['subgroup_number'].count().reset_index()
        
        # add the number of satellite galaxies to the host galaxies
        table_galaxies_satellites_has_stars = table_galaxies.merge(grouped_satellites, on='group_number', suffixes=('', '_count'))

        # rename the column
        table_galaxies_satellites_has_stars = table_galaxies_satellites_has_stars.rename(columns = {'subgroup_number_count': 'n_satellites_has_stars'})

        # get number of satellites with stars for each main galaxy
        n_satellites_has_stars = table_galaxies_satellites_has_stars["n_satellites_has_stars"].values
        # calculate error on median based on 
        n_satellites_has_stars_median, n_satellites_has_stars_median_lower_err, n_satellites_has_stars_median_upper_err = median_error(n_satellites_has_stars)
        n_satellites_has_stars_median_lower_percentile = n_satellites_has_stars_median - n_satellites_has_stars_median_lower_err
        n_satellites_has_stars_median_upper_percentile = n_satellites_has_stars_median + n_satellites_has_stars_median_upper_err

        # plot satellite number distribution
        plt.figure(figsize = config["Figure_size"]["single_column"])
        plt.hist(n_satellites, bins = 10, color = config["Colors"]["darkblue"])
        ymin, ymax = plt.ylim()
        plt.vlines(n_satellites_median, ymin = ymin, ymax = ymax, color = config["Colors"]["red"], linestyle = "solid", label = r"$\tilde{{\mu}}$ = " + f"${n_satellites_median:.0f}^{{+{n_satellites_median_upper_err:.0f}}}_{{-{n_satellites_median_lower_err:.0f}}}$")
        plt.axvspan(n_satellites_median_lower_percentile, n_satellites_median_upper_percentile, alpha = 0.25, facecolor = config["Colors"]["red"], edgecolor = "None")
        plt.ylim(ymin, ymax)
        plt.legend()
        plt.xlabel("Number of satellites")
        plt.ylabel("Number of main galaxies")
        plt.tight_layout()
        plt.savefig(path + "n_satellites_dist.pdf", dpi = 300)
        plt.close()  

        # load mw satellites data
        table_mw_satellites = self.load_milky_way_satellite_data()
        n_satellites_mw = len(table_mw_satellites)
        n_satellites_mw_mass_cut = len(table_mw_satellites[table_mw_satellites["M_star (1e6 Msun)"] > 1])

        # plot satellite number distribution for satellites with stars
        plt.figure(figsize = config["Figure_size"]["single_column"])
        plt.hist(n_satellites_has_stars, bins = 10, color = config["Colors"]["darkblue"])
        ymin, ymax = plt.ylim()
        plt.vlines(n_satellites_has_stars_median, ymin = ymin, ymax = ymax, color = config["Colors"]["red"], linestyle = "solid", label = r"$\tilde{{\mu}}$ = " + f"${n_satellites_has_stars_median:.0f}^{{+{n_satellites_has_stars_median_upper_err:.0f}}}_{{-{n_satellites_has_stars_median_lower_err:.0f}}}$")
        plt.axvspan(n_satellites_has_stars_median_lower_percentile, n_satellites_has_stars_median_upper_percentile, alpha = 0.25, facecolor = config["Colors"]["red"], edgecolor = "None")
        plt.vlines(n_satellites_mw, ymin = ymin, ymax = ymax, color = config["Colors"]["yellow"], linestyle = "solid", label = "$N_\mathrm{MW}$ = " + f"{n_satellites_mw }")
        plt.vlines(n_satellites_mw_mass_cut, ymin = ymin, ymax = ymax, color = config["Colors"]["yellow"], linestyle = "dashed", label = "$N_{\mathrm{MW}, >}$ = " + f"{n_satellites_mw_mass_cut}")
        plt.ylim(ymin, ymax)
        plt.legend()
        plt.xlabel("Number of satellites with stars")
        plt.ylabel("Number of main galaxies")
        plt.tight_layout()
        plt.savefig(path + "n_satellites_has_stars_dist.pdf", dpi = 300)
        plt.close()

    def plot_scatter_bh_galaxy_morphology(self, path):
        table_bh_main_galaxies = self.table_bh[self.table_bh["satellite"] == False].reset_index(drop = True)
        table_main_galaxies = self.table_galaxy[self.table_galaxy["subgroup_number"] == 0].reset_index(drop = True)
        main_galaxy_ids = np.unique(table_bh_main_galaxies["main_galaxy_id"].values)
        galaxy_ids = np.unique(self.table_bh["main_galaxy_id"].values)

        parameters = ["fdisk", "fbulge", "fihl"]
        x_labels = ["$f_\mathrm{disk}$", "$f_\mathrm{bulge}$", "$f_\mathrm{ihl}$"]

        for parameter, x_label in zip(parameters, x_labels):
            # extract the number of BHs and the parameter values for the main galaxies (considering BHs in the main galaxy and the satellites)
            n_bh = []
            parameter_values = []
            for galaxy_id in galaxy_ids:
                table_bh_galaxy = table_bh_main_galaxies[table_bh_main_galaxies["main_galaxy_id"] == galaxy_id]
                table_main_galaxy = table_main_galaxies[table_main_galaxies["galaxy_id"] == galaxy_id]
                n_bh_galaxy = len(table_bh_galaxy)
                parameter_value_galaxy = table_main_galaxy[parameter].values[0]
                n_bh.append(n_bh_galaxy)
                parameter_values.append(parameter_value_galaxy)

            correlation = np.corrcoef(parameter_values, n_bh)[0, 1]

            # plot scatter plot
            plt.figure(figsize = config["Figure_size"]["single_column"])
            plt.scatter(parameter_values, n_bh, color = config["Colors"]["darkblue"], marker = "o", s = config["Plots"]["markersize"], label = "$c_\mathrm{corr}$ = " + f"{correlation:.2f}")
            plt.xlabel(x_label)
            plt.ylabel("$N_\mathrm{BH}$ (in main galaxy)")
            plt.legend()
            plt.tight_layout()
            plt.savefig(path + f"scatter_bh_{parameter}_main_galaxy.pdf", dpi = 300)
            plt.close()

    def plot_scatter_n_satellites_m200(self, path):
        table_main_galaxies = self.table_galaxy[self.table_galaxy["subgroup_number"] == 0]
        n_satellites_with_stars = table_main_galaxies["n_satellites_with_stars"].values
        m200 = table_main_galaxies["m200"].values

        correlation = np.corrcoef(m200, n_satellites_with_stars)[0, 1]

        plt.figure(figsize = config["Figure_size"]["single_column"])
        plt.scatter(m200, n_satellites_with_stars, color = config["Colors"]["darkblue"], marker = "o", s = config["Plots"]["markersize"], label = "$c_\mathrm{corr}$ = " + f"{correlation:.2f}")
        plt.xlabel("$m_{200}$ [$M_{\odot}$] (of main galaxy)")
        plt.ylabel("$N_\mathrm{satellites}$ (with stars)")
        plt.xscale("log")
        plt.legend()
        plt.tight_layout()
        plt.savefig(path + "scatter_n_satellites_m200.pdf", dpi = 300)
        plt.close()

class BlackHolePlotter:
    def __init__(self, sim_name, table_bh):
        self.sim_name = sim_name
        self.table_bh = table_bh

    def plot_bh_dist_galaxy(self, path):
        os.makedirs(path, exist_ok = True)

        parameters = ["m", "z_f", "d_GC", "lat_GC", "long_GC", "d_Sun", "lat_Sun", "long_Sun"]
        x_labels = [r"$m_\mathrm{BH}$ [$M_{\odot}$]", r"$z_f$", r"$d_\mathrm{GC}$ [kpc]", r"$b_\mathrm{GC}$ [rad]", r"$l_\mathrm{GC}$ [rad]", r"$d_\mathrm{Sun}$ [kpc]", r"$b_\mathrm{Sun}$ [rad]", r"$l_\mathrm{Sun}$ [rad]"]
        filenames = ["mass", "redshift", "distance_GC", "latitude_GC", "longitude_GC", "distance_Sun", "latitude_Sun", "longitude_Sun"]
        
        for parameter, x_label, filename in zip(parameters, x_labels, filenames):
            # plot galaxy mass distribution
            data = self.table_bh[parameter].values
            plt.figure(figsize = config["Figure_size"]["single_column"])
            if parameter == "m":
                bins = np.logspace(np.log10(np.min(data)), np.log10(np.max(data)), 5)
                plt.xscale("log")
            else:
                bins = 5
            plt.hist(data, bins = bins, color = config["Colors"]["darkblue"])
            plt.xlabel(x_label)
            plt.ylabel("$N_\mathrm{BH}$")
            plt.tight_layout()
            plt.savefig(path + f"{filename}.pdf", dpi = 500)
            plt.close()

    @staticmethod
    def plot_nfw(r, rho, rho_0, r_s, galaxy_mass, z, path):
        lablel_fit = f"Fit\n$\\rho_0$ = {rho_0.value:.2e} M$_{{\\odot}}$ / kpc$^3$\n$r_s$ = {r_s.value:.2f} kpc"
        plt.figure(figsize = config["Figure_size"]["double_column"])
        plt.title(f"M$_{{halo}}$ = {galaxy_mass.value:.2e} M$_{{\\odot}}$, z = {z:.2f}")
        plt.plot(r, rho, color = config["Colors"]["black"], label = "Data")
        plt.plot(r, nfw_profile((rho_0, r_s), r), color = config["Colors"]["red"], linestyle = "dashed", label = lablel_fit)
        plt.xlabel(r"$r$ [kpc]")
        plt.ylabel(r"$\rho$ [M$_{\odot}$ / kpc$^3$]")
        plt.xscale("log")
        plt.yscale("log")
        plt.tight_layout()
        plt.legend()
        plt.savefig(path + "nfw.pdf", dpi = 300)
        plt.close()

    @staticmethod
    def plot_cored(r, rho, rho_0, r_s, r_c, gamma_c, galaxy_mass, z, path):
        # lablel_fit = f"Fit\n$\\rho_0$ = {rho_0.value:.2e} M$_{{\\odot}}$ / kpc$^3$\n$r_s$ = {r_s.value:.2f} kpc"
        lablel_fit = f"Fit\n$\\rho_0$ = {rho_0.value:.2e} M$_{{\\odot}}$ / kpc$^3$\n$r_s$ = {r_s.value:.2f} kpc\n$r_c$ = {r_c.value:.2f} kpc\n$\\gamma_c$ = {gamma_c:.2f}"
        plt.figure(figsize = config["Figure_size"]["double_column"])
        plt.title(f"M$_{{halo}}$ = {galaxy_mass.value:.2e} M$_{{\\odot}}$, z = {z:.2f}")
        plt.plot(r, rho, color = config["Colors"]["black"], label = "Data")
        plt.plot(r, cored_profile((rho_0, r_s, r_c, gamma_c), r), color = config["Colors"]["red"], linestyle = "dashed", label = lablel_fit)
        plt.xlabel(r"$r$ [kpc]")
        plt.ylabel(r"$\rho$ [M$_{\odot}$ / kpc$^3$]")
        plt.xscale("log")
        plt.yscale("log")
        plt.tight_layout()
        plt.legend()
        plt.savefig(path + "cored.pdf", dpi = 300)
        plt.close()

    @staticmethod
    def plot_radius_gravitational_influence_nfw(r_h, rho_0, r_s, M_bh, galaxy_mass, z, path):
        r_min, r_max = 0.1e-3 * u.kpc, 200e-3 * u.kpc #kpc
        r = np.linspace(r_min, r_max, 1000)
        plt.figure()
        plt.title(f"M$_{{halo}}$ = {galaxy_mass:.2e} M$_{{\odot}}$, z = {z:.2f}")
        plt.plot(r, nfw_integral(r, rho_0, r_s), color = config["Colors"]["black"], label = "NFW integral")
        plt.hlines(M_bh_2(M_bh).value, xmin = np.min(r).value, xmax = np.max(r).value, linestyle = "dotted", color = config["Colors"]["black"], label = f"$2 \cdot M_{{BH}}$ = {M_bh_2(M_bh).value:.2e} M$_{{\\odot}}$")
        plt.vlines(r_h.value, ymin = np.min(nfw_integral(r, rho_0, r_s)).value, ymax = np.max(nfw_integral(r, rho_0, r_s)).value, linestyle = "dashed", color = config["Colors"]["red"], label = f"$r_h$ = {r_h:.2e}\n$r_{{sp}}$ = {0.2 * r_h:.2e}")
        plt.xlabel(r"$r$ [kpc]")
        plt.ylabel(r"$Y$ [M$_{\odot}$]")
        plt.xscale("log")
        plt.yscale("log")
        plt.legend()
        plt.tight_layout()
        plt.savefig(path + "r_h_nfw.pdf", dpi = 300)
        plt.close()

    @staticmethod
    def plot_radius_gravitational_influence_cored(r_h, rho_0, r_s, r_c, gamma_c, M_bh, galaxy_mass, z, path):
        r_min, r_max = 0.1e-3 * u.kpc, 200e-3 * u.kpc #kpc
        r = np.linspace(r_min, r_max, 1000)
        plt.figure()
        plt.title(f"M$_{{halo}}$ = {galaxy_mass:.2e} M$_{{\odot}}$, z = {z:.2f}")
        plt.plot(r, cored_integral(r, rho_0, r_s, r_c, gamma_c), color = config["Colors"]["black"], label = "Cored integral")
        plt.hlines(M_bh_2(M_bh).value, xmin = np.min(r).value, xmax = np.max(r).value, linestyle = "dotted", color = config["Colors"]["black"], label = f"$2 \cdot M_{{BH}}$ = {M_bh_2(M_bh).value:.2e} M$_{{\\odot}}$")
        plt.vlines(r_h.value, ymin = np.min(cored_integral(r, rho_0, r_s, r_c, gamma_c)).value, ymax = np.max(cored_integral(r, rho_0, r_s, r_c, gamma_c)).value, linestyle = "dashed", color = config["Colors"]["red"], label = f"$r_h$ = {r_h:.2e}\n$r_{{sp}}$ = {0.2 * r_h:.2e}")
        plt.xlabel(r"$r$ [kpc]")
        plt.ylabel(r"$Y$ [M$_{\odot}$]")
        plt.xscale("log")
        plt.yscale("log")
        plt.legend()
        plt.tight_layout()
        plt.savefig(path + "r_h_cored.pdf", dpi = 300)
        plt.close()

    def plot_dist_total(self, path):
        parameters = ["m", "z_f", "d_GC", "lat_GC", "long_GC", "d_Sun", "lat_Sun", "long_Sun", "r_sp", "rho(r_sp)"]
        log_parameters = ["m", "r_sp", "rho(r_sp)"]
        x_labels = [r"$m_\mathrm{BH}$ [$M_{\odot}$]", r"$z_f$", r"$d_\mathrm{GC}$ [kpc]", r"$b_\mathrm{GC}$ [rad]", r"$l_\mathrm{GC}$ [rad]", r"$d_\mathrm{Sun}$ [kpc]", r"$b_\mathrm{Sun}$ [rad]", r"$l_\mathrm{Sun}$ [rad]", "r_sp", r"$\rho(r_\mathrm{sp})$ [GeV/cm$^3$]"]
        filenames = ["mass", "redshift", "distance_gc", "latitude_GC", "longitude_GC", "distance_sun", "latitude_Sun", "longitude_Sun", "r_sp", "rho_sp"]
        
        for parameter, x_label, filename in zip(parameters, x_labels, filenames):
            data = self.table_bh[parameter].values
            plt.figure(figsize = config["Figure_size"]["single_column"])
            if parameter in log_parameters:
                bins = np.logspace(np.log10(np.min(data)), np.log10(np.max(data)), 9)
                plt.xscale("log")
            else:
                bins = 9
            plt.hist(data, bins = bins, color = config["Colors"]["darkblue"])
            plt.xlabel(x_label)
            plt.ylabel("$N_\mathrm{BH}$")
            plt.tight_layout()
            plt.savefig(path + f"{filename}.pdf", dpi = 500)
            plt.close()

            if parameter == "lat_GC" or parameter == "lat_Sun":
                data = np.cos(data)
                if parameter == "lat_GC":
                    x_label = r"$\cos(b_\mathrm{GC})$"
                    filename = "latitude_GC_cos"
                if parameter == "lat_Sun":
                    x_label = r"$\cos(b_\mathrm{Sun})$"
                    filename = "latitude_Sun_cos"
                plt.figure(figsize = config["Figure_size"]["single_column"])
                bins = 9
                plt.hist(data, bins = bins, color = config["Colors"]["darkblue"])
                plt.xlabel(x_label)
                plt.ylabel("$N_\mathrm{BH}$")
                plt.tight_layout()
                plt.savefig(path + f"{filename}.pdf", dpi = 500)
                plt.close()

    def plot_2d_map(self, lat, long, path):
        coords = SkyCoord(long, lat, frame='galactic', unit='rad')

        fig = plt.figure(figsize  = config["Figure_size"]["single_column"])
        ax = fig.add_subplot(111, projection='aitoff')
        ax.grid(True, alpha = 0.5)
        ax.scatter(coords.l.wrap_at('180d').radian, coords.b.radian, color = config["Colors"]["darkblue"], marker = 'o', s = config["Plots"]["markersize"] / 100)
        ax.set_xlabel('Longitude')
        ax.set_ylabel('Latitude')
        plt.tight_layout()
        plt.savefig(path, dpi = 500)
        plt.close()

    @staticmethod
    def random_rotate_z(phi):
        # Random angle between 0 and 2*pi for rotation
        random_angle = np.random.rand() * 2 * np.pi

        # Rotate phi by the random angle
        phi_rotated = phi + random_angle

        # Ensuring phi_rotated is within the range [0, 2*pi]
        phi_rotated = np.mod(phi_rotated, 2 * np.pi)

        return(phi_rotated)
    
    def random_upsampling(self, d_gc, lat_gc, long_gc, upsampling_factor):
        # add original coordinates to the upsampled coordinates
        d_gc_upsampled = d_gc
        lat_gc_upsampled = lat_gc
        long_gc_upsampled = long_gc

        for _ in range(upsampling_factor):
            # rotate the coordinates
            long_gc_rotated = self.random_rotate_z(long_gc)

            # add the rotated coordinates to the upsampled coordinates
            lat_gc_upsampled = np.append(lat_gc_upsampled, lat_gc)
            long_gc_upsampled = np.append(long_gc_upsampled, long_gc_rotated)
            d_gc_upsampled = np.append(d_gc_upsampled, d_gc)
        
        # convert to cartesian coordinates
        x_gc_upsampled, y_gc_upsampled, z_gc_upsampled = spherical_to_cartesian(d_gc_upsampled, lat_gc_upsampled, long_gc_upsampled)

        # shift the coordinates to the sun
        x_sun_upsampled, y_sun_upsampled, z_sun_upsampled = self.shift_to_sun(x_gc_upsampled, y_gc_upsampled, z_gc_upsampled)

        # convert back to spherical coordinates [rad]
        d_sun_upsampled, lat_sun_upsampled, long_sun_upsampled = cartesian_to_spherical(x_sun_upsampled, y_sun_upsampled, z_sun_upsampled)

        return(d_sun_upsampled.value, lat_sun_upsampled.value, long_sun_upsampled.value)
    
    def shift_to_sun(self, x, y, z):
        self.distance_sun_mw = config["Milky_way"]["distance_sun"] # kpc

        # rescale the distance of the Sun to the GC based on the mass of the galaxy. The larger the mass, the larger is the distance of the Sun to the GC.
        self.galaxy_m200 = self.table_bh["m200_main_galaxy"].values[0] * u.Msun
        self.distance_sun = rescaled_distance_inverse(self.distance_sun_mw, self.galaxy_m200).value # kpc
        # shift the coordinates to the sun
        x += self.distance_sun
        return(x, y, z)

    def plot_2d_map_contours(self, lat, long, upsampling_factor, path, path_kde, wihtin_region = False):
        # Extract IMBH coordinates
        coords = SkyCoord(long, lat, frame='galactic', unit='rad')
        coord_stacked = np.vstack([lat, coords.l.wrap_at('180d').radian]).T
        coord_stacked_contours = np.vstack([coords.l.wrap_at('180d').radian, lat])

        # choose subsample of coordinates for scatter plot
        # Calculate number of coordinates to be plotted
        n_coord_scatter = len(coords) // (upsampling_factor + 1)
        # Randomly select half of the indices
        scatter_indices = np.random.choice(len(coords), n_coord_scatter, replace = False)
        # Extract the scatter coordinates
        scatter_coords = coords[scatter_indices]

        # define grid for kernel density estimation
        num_grid = 250 # 250
        lat_min, lat_max = -np.pi / 2, np.pi / 2
        long_min, long_max = -np.pi, np.pi
        dlat = (lat_max - lat_min) / num_grid
        dlon = (long_max - long_min) / num_grid
        lat_grid = np.linspace(lat_min, lat_max, num_grid)
        long_grid = np.linspace(long_min, long_max, num_grid)
        Lat_grid, Long_grid = np.meshgrid(lat_grid, long_grid)
        coord_grid = np.vstack([Lat_grid.flatten(), Long_grid.flatten()]).T

        # define grid for contours
        coord_grid_contours = np.vstack([Long_grid.flatten(), Lat_grid.flatten()])

        print(f"Calculating kernel density estimation for {len(coords)} IMBHs (may take a while)...")
        # calculate kernel density estimation on IMBH coordinates
        kde = KernelDensity(bandwidth="scott", metric='haversine')
        kde.fit(coord_stacked)

        # save kde
        dump(kde, path_kde + "kde_model.joblib")

        # evaluate kde on grid coordinates
        pdf = np.exp(kde.score_samples(coord_grid))
        pdf = pdf.reshape(Lat_grid.shape)

        # # save the pdf and grid coordinates in a single csv file with pandas
        # columns = ["Lat", "Long", "pdf"]
        # df = pd.DataFrame(columns = columns)
        # df["Lat"] = Lat_grid.flatten()
        # df["Long"] = Long_grid.flatten()
        # df["pdf"] = pdf.flatten()
        # df.to_csv(path + "pdf.csv", index = False)

        # get HESS galactic plane survey values and convert them to radians
        num_grid_survey = 100
        hess_lat_min, hess_lat_max = config["HESS"]["gps_lat_min"], config["HESS"]["gps_lat_max"]
        hess_long_min, hess_long_max = config["HESS"]["gps_long_min"], config["HESS"]["gps_long_max"]
        hess_lat_min, hess_lat_max = hess_lat_min * np.pi / 180, hess_lat_max * np.pi / 180 # rad
        hess_long_min, hess_long_max = hess_long_min * np.pi / 180, hess_long_max * np.pi / 180 # rad

        # CTA galactic plane survey values and convert them to radians
        cta_lat_min, cta_lat_max = config["CTA"]["gps_lat_min"], config["CTA"]["gps_lat_max"]
        cta_long_min, cta_long_max = config["CTA"]["gps_long_min"], config["CTA"]["gps_long_max"]
        cta_lat_min, cta_lat_max = cta_lat_min * np.pi / 180, cta_lat_max * np.pi / 180 # rad
        cta_long_min, cta_long_max = cta_long_min * np.pi / 180, cta_long_max * np.pi / 180 # rad

        if wihtin_region:
            # get expected number of IMBHs within HESS and CTA galactic plane surveys
            self.expected_number_within_region(
                coord_stacked, 
                hess_lat_min, 
                hess_lat_max, 
                hess_long_min, 
                hess_long_max, 
                kde, 
                num_grid_survey, 
                "HESS"
                )

            self.expected_number_within_region(
                coord_stacked,
                cta_lat_min,
                cta_lat_max,
                cta_long_min,
                cta_long_max,
                kde,
                num_grid_survey,
                "CTA"
                )

        # calculate cdf
        # define desired percentage contours to be calculated
        percentages_desired = [10, 20, 30, 40, 50]
        # initialize variables that will be filled in the loop later
        percentages_diff = np.full(len(percentages_desired), np.inf)
        percentages_cont = np.zeros(len(percentages_desired))
        percentages_cont_collections = np.empty(len(percentages_desired), dtype = object)

        # calculate the desired percentage contours with matplotlib
        fig_cdf = plt.figure(figsize = config["Figure_size"]["double_column"])
        ax_cdf = fig_cdf.add_subplot(111, projection="aitoff")
        # extract the PDF contours
        levels = np.linspace(pdf.min(), pdf.max(), 500) #150
        cont = ax_cdf.contour(Long_grid, Lat_grid, pdf, levels = levels)

        def is_path_closed(path):
            """Check if a Matplotlib path is closed."""
            return path.codes is not None and path.codes[-1] == mpl.path.Path.CLOSEPOLY

        # Get the contour collections
        cont_collections = cont.collections

        print("Calculating contours...")
        # Loop through each contour collection
        for collection in cont_collections:
            # Get the contour path
            cont_path = collection.get_paths()
            if cont_path: # check if the contour is not empty
                cont_path = cont_path[0]
                
                if is_path_closed(cont_path) == True:
                    mask = cont_path.contains_points(coord_grid_contours.T)
                    coord_grid_contours_masked = coord_grid_contours.T[mask]
                    lat_contours_masked = coord_grid_contours_masked[:, 1]
                    area_element = np.cos(lat_contours_masked) * dlat * dlon

                    pdf_masked = pdf.flatten()[mask]
                    pdf_integrated = np.sum(pdf_masked * area_element.ravel())
                    cont_percentage = pdf_integrated * 100

                    # Check if the current contour is closer to the desired percentage than the previous one and update the variables
                    for i, percentage in enumerate(percentages_desired):
                        if np.abs(percentage - cont_percentage) < percentages_diff[i]:
                            percentages_cont[i] = cont_percentage
                            percentages_cont_collections[i] = collection
                            percentages_diff[i] = np.abs(percentage - cont_percentage)

        plt.close()

        # # check if countors percentages agree with number of IMBHs
        # for cont_collection, percentage in zip(percentages_cont_collections, percentages_cont):
        #     cont_collections_path = cont_collection.get_paths()[0]
        #     mask = cont_collections_path.contains_points(coord_stacked_contours.T)
        #     print("Contours percentage:", percentage, "%")
        #     print("Number of IMBHs within contour:", np.sum(mask) / len(mask) * 100, "%")

        # Plot in Aitoff projection
        fig = plt.figure(figsize = config["Figure_size"]["double_column"])
        ax = fig.add_subplot(111, projection="aitoff")
        ax.grid(True, alpha = 0.5)
        # plot the PDF
        im = ax.pcolormesh(Long_grid, Lat_grid, pdf, cmap = LinearSegmentedColormap.from_list("", config["Colors"]["cmap_2d_map"]), edgecolors = "face", linewidth = 0, rasterized=True)

        # plot the contours
        x_max_previous = 0
        for i, collection in enumerate(percentages_cont_collections):
            cont_path = collection.get_paths()[0]
            x, y = zip(*cont_path.vertices)
            x_max, y_min = np.max(x), np.min(y)
            ax.plot(x, y, color = "white", alpha = 0.6, linestyle = "dashed")
            ax.text(
                x_max_previous + np.abs(x_max - x_max_previous) / 2, 
                - 5 * (2*np.pi/360), 
                r"${0:.0f}$".format(percentages_cont[i]), 
                color = "white",
                horizontalalignment = "center", 
                verticalalignment = "center",
                alpha = 0.6,
                fontsize = 8
                )
            x_max_previous = x_max

        # Add colorbar
        cbar = fig.colorbar(im, shrink = 0.5)
        cbar.set_label(r"PDF [sr$^{-1}$]")

        # Plot the individual BHs as points on the map
        ax.scatter(scatter_coords.l.wrap_at('180d').radian, scatter_coords.b.radian, color = "white", marker='o', s = config["Plots"]["markersize"], alpha = 0.15, edgecolor = "None")

        # Set labels and title
        ax.set_xlabel('Galactic Longitude')
        ax.set_ylabel('Galactic Latitude')
        plt.tight_layout()
        plt.savefig(path, dpi = 500)

    @staticmethod
    def expected_number_within_region(coord_stacked, lat_min, lat_max, long_min, long_max, kde, num_grid, name):
        # define the grids for the galactic plane surveys
        lat_grid = np.linspace(lat_min, lat_max, num_grid)
        long_grid = np.linspace(long_min, long_max, num_grid)
        Lat_grid, Long_grid = np.meshgrid(lat_grid, long_grid)
        coord_grid = np.vstack([Lat_grid.flatten(), Long_grid.flatten()]).T

        # evaluate kde on grid coordinates
        likelihood = np.exp(kde.score_samples(coord_grid))
        likelihood = likelihood.reshape(Lat_grid.shape)

        # determine the probability density function (PDF) by multiplying the likelihood with the area element
        dlat = (lat_max - lat_min) / num_grid
        dlon = (long_max - long_min) / num_grid
        area_element = np.cos(lat_grid) * dlat * dlon

        likelihood_integrated = np.sum(likelihood * area_element.ravel())

        coord_stacked_region = coord_stacked[(coord_stacked[:, 0] > lat_min) & (coord_stacked[:, 0] < lat_max) & (coord_stacked[:, 1] > long_min) & (coord_stacked[:, 1] < long_max)]

        percentage = len(coord_stacked_region) / len(coord_stacked) * 100

        print(f"Percentage of sources in {name} galactic plane survey:", np.round(percentage, 1), "%")
        print(f"Likelihood integral {name} galactic plane survey", np.round(likelihood_integrated * 100, 1), "%")


    def plot_2d_map_gaussian(self, lat, long, upsampling_factor, path):
        # Extract coordinates
        coords = SkyCoord(long, lat, frame='galactic', unit='rad')
        coord_stacked = np.stack((coords.l.wrap_at('180d').radian, coords.b.radian), axis = -1)

        # choose subsample of coordinates for scatter plot
        # Calculate number of coordinates to be plotted
        n_coord_scatter = len(coords) // (upsampling_factor + 1)
        # Randomly select half of the indices
        scatter_indices = np.random.choice(len(coords), n_coord_scatter, replace = False)
        # Extract the scatter coordinates
        scatter_coords = coords[scatter_indices]

        # define grid for gaussian distribution
        num_grid = 250 # 250
        lat_min, lat_max = -np.pi / 2, np.pi / 2
        long_min, long_max = -np.pi, np.pi
        dlat = (lat_max - lat_min) / num_grid
        dlon = (long_max - long_min) / num_grid
        lat_grid = np.linspace(lat_min, lat_max, num_grid)
        long_grid = np.linspace(long_min, long_max, num_grid)
        Lat_grid, Long_grid = np.meshgrid(lat_grid, long_grid)
        coord_grid = np.vstack([Lat_grid.flatten(), Long_grid.flatten()]).T

        # define grid for contours
        coord_grid_contours = np.vstack([Long_grid.flatten(), Lat_grid.flatten()])

        # Define grid
        x = np.linspace(-np.pi, np.pi, num_grid)
        y = np.linspace(-np.pi / 2, np.pi / 2, num_grid)
        X, Y = np.meshgrid(x, y)

        positions = np.vstack([X.ravel(), Y.ravel()])

        # Calculate Mean
        mean_lat = np.mean(coords.b.radian)
        mean_lat_err = np.std(coords.b.radian) / np.sqrt(len(coords.b.radian))
        mean_long = np.mean(coords.l.wrap_at('180d').radian)
        mean_long_err = np.std(coords.l.wrap_at('180d').radian) / np.sqrt(len(coords.l.wrap_at('180d').radian))
        mean = [mean_long, mean_lat]

        print("Mean galactic latitude [deg]:", mean_lat * 180 / np.pi, "+-", mean_lat_err * 180 / np.pi)
        print("Mean galactic longitude [deg]:", mean_long * 180 / np.pi, "+-", mean_long_err * 180 / np.pi)

        # Calculate Covariance Matrix
        covariance = np.cov(coords.l.wrap_at('180d').radian, coords.b.radian)

        print("Covariance matrix [deg]:")
        print(covariance * 180 / np.pi)

        # Define Gaussian Distribution
        gaussian_model = multivariate_normal(mean, covariance)

        # Evaluate the Gaussian model at grid points
        gaussian_pdf = gaussian_model.pdf(np.dstack((X, Y)))

        # calculate cdf
        # define desired percentage contours to be calculated
        percentages_desired = [10, 20, 30, 40, 50]
        # initialize variables that will be filled in the loop later
        percentages_diff = np.full(len(percentages_desired), np.inf)
        percentages_cont = np.zeros(len(percentages_desired))
        percentages_cont_collections = np.empty(len(percentages_desired), dtype = object)

        # calculate the desired percentage contours with matplotlib
        fig_cdf = plt.figure(figsize = config["Figure_size"]["double_column"])
        ax_cdf = fig_cdf.add_subplot(111, projection="aitoff")
        # extract the PDF contours
        levels = np.linspace(gaussian_pdf.min(), gaussian_pdf.max(), 150)
        # levels = np.linspace(pdf.min(), pdf.max(), 30)
        cont = ax_cdf.contour(X, Y, gaussian_pdf, levels = levels)

        # Get the contour collections
        cont_collections = cont.collections

        def is_path_closed(path):
            """Check if a Matplotlib path is closed."""
            return path.codes is not None and path.codes[-1] == mpl.path.Path.CLOSEPOLY

        print("Calculating contours...")
        # Loop through each contour collection
        for collection in cont_collections:
            # Get the contour path
            cont_path = collection.get_paths()
            if cont_path: # check if the contour is not empty
                cont_path = cont_path[0]
                
                if is_path_closed(cont_path) == True:
                    mask = cont_path.contains_points(coord_grid_contours.T)
                    coord_grid_contours_masked = coord_grid_contours.T[mask]
                    lat_contours_masked = coord_grid_contours_masked[:, 1]
                    area_element = np.cos(lat_contours_masked) * dlat * dlon

                    pdf_masked = gaussian_pdf.flatten()[mask]
                    pdf_integrated = np.sum(pdf_masked * area_element.ravel())
                    cont_percentage = pdf_integrated * 100

                    # Check if the current contour is closer to the desired percentage than the previous one and update the variables
                    for i, percentage in enumerate(percentages_desired):
                        if np.abs(percentage - cont_percentage) < percentages_diff[i]:
                            percentages_cont[i] = cont_percentage
                            percentages_cont_collections[i] = collection
                            percentages_diff[i] = np.abs(percentage - cont_percentage)

        plt.close()

        # Plot in Aitoff projection
        fig = plt.figure(figsize = config["Figure_size"]["double_column"])
        ax = fig.add_subplot(111, projection="aitoff")
        ax.grid(True, alpha = 0.5)
        # plot the PDF
        im = ax.pcolormesh(X, Y, gaussian_pdf, cmap = LinearSegmentedColormap.from_list("", config["Colors"]["cmap_2d_map"]), edgecolors = "face", linewidth = 0, rasterized=True)

        # plot the contours
        x_max_previous = 0
        for i, collection in enumerate(percentages_cont_collections):
            cont_path = collection.get_paths()[0]
            x, y = zip(*cont_path.vertices)
            x_max, y_min = np.max(x), np.min(y)
            ax.plot(x, y, color = "white", alpha = 0.6, linestyle = "dashed")
            ax.text(
                x_max_previous + np.abs(x_max - x_max_previous) / 2, 
                - 5 * (2*np.pi/360), 
                r"${0:.0f}$".format(percentages_cont[i]), 
                color = "white",
                horizontalalignment = "center", 
                verticalalignment = "center",
                alpha = 0.6,
                fontsize = 8
                )
            x_max_previous = x_max

        # Add colorbar
        cbar = fig.colorbar(im, shrink = 0.5)
        cbar.set_label(r"PDF [sr$^{-1}$]")

        # Plot the individual BHs as points on the map
        ax.scatter(scatter_coords.l.wrap_at('180d').radian, scatter_coords.b.radian, color = "white", marker='o', s = config["Plots"]["markersize"], alpha = 0.15, edgecolor = "None")

        # Set labels and title
        ax.set_xlabel('Galactic Longitude')
        ax.set_ylabel('Galactic Latitude')
        plt.tight_layout()
        plt.savefig(path, dpi = 500)

    def plot_cumulative_radial_distribution(self, distance, path):
        plt.figure(figsize = config["Figure_size"]["single_column"])
        plt.hist(distance, bins = config["Plots"]["number_bins"], cumulative = True, density = True, color = config["Colors"]["darkblue"])
        plt.xlabel(r"$d_\mathrm{GC}$ [kpc]")
        plt.ylabel(r"$N(<d_\mathrm{GC}) / N_\mathrm{tot}$")
        plt.tight_layout()
        plt.savefig(path, dpi = 500)
        plt.close()

    def cumulative_radial_distribution(self, distance, bins):
        cumulative_hist = []
        for bin in bins:
            cumulative_hist.append(np.sum(distance < bin) / len(distance))
        # skip first bin which is zero
        cumulative_hist = np.array(cumulative_hist[1:])
        return cumulative_hist

    def plot_cumulative_radial_distribution_mean(self, path):
        # get all BHs
        table_bh_total = self.table_bh
        # get BHs in main galaxies
        table_bh_main_galaxies = table_bh_total[table_bh_total["satellite"] == False].reset_index(drop = True)

        distance_total = table_bh_total["d_GC"].values
        galaxy_ids_total = np.unique(table_bh_total["main_galaxy_id"].values)
        d_min, d_max = np.min(distance_total), np.max(distance_total)
        # bins = np.logspace(np.log10(d_min), np.log10(d_max), config["Plots"]["number_bins"])
        bins = np.linspace(d_min, d_max, config["Plots"]["number_bins"])
        bins_width = bins[1:] - bins[:-1]
        bins_centre = (bins[1:] + bins[:-1]) / 2

        distance_main_galaxies = table_bh_main_galaxies["d_GC"].values
        galaxy_ids_main_galaxies = np.unique(table_bh_main_galaxies["main_galaxy_id"].values)

        cumulative_hist_total_list = []
        for galaxy_id_total in galaxy_ids_total:
            distance_total_galaxy_id = distance_total[table_bh_total["main_galaxy_id"].values == galaxy_id_total]
            cumulative_hist_total = self.cumulative_radial_distribution(distance_total_galaxy_id, bins)
            cumulative_hist_total_list.append(cumulative_hist_total)

        cumulative_hist_main_galaxies_list = []
        for galaxy_id_main_galaxies in galaxy_ids_main_galaxies:
            distance_main_galaxies_galaxy_id = distance_main_galaxies[table_bh_main_galaxies["main_galaxy_id"].values == galaxy_id_main_galaxies]
            cumulative_hist_main_galaxies = self.cumulative_radial_distribution(distance_main_galaxies_galaxy_id, bins)
            cumulative_hist_main_galaxies_list.append(cumulative_hist_main_galaxies)
        
        cumulative_hist_total_mean = np.mean(cumulative_hist_total_list, axis = 0)
        cumulative_hist_total_std = np.std(cumulative_hist_total_list, ddof = 1, axis = 0)
        cumulative_hist_total_mean_error = cumulative_hist_total_std / np.sqrt(len(galaxy_ids_total))

        cumulative_hist_main_galaxies_mean = np.mean(cumulative_hist_main_galaxies_list, axis = 0)
        cumulative_hist_main_galaxies_std = np.std(cumulative_hist_main_galaxies_list, ddof = 1, axis = 0)
        cumulative_hist_main_galaxies_mean_error = cumulative_hist_main_galaxies_std / np.sqrt(len(galaxy_ids_main_galaxies))

        plt.figure(figsize = config["Figure_size"]["single_column"])
        plt.bar(bins_centre, cumulative_hist_total_mean, yerr = cumulative_hist_total_mean_error, width = bins_width, color = config["Colors"]["darkblue"], edgecolor = config["Plots"]["bar_edge_color"], linewidth = config["Plots"]["bar_edge_width"], ecolor = config["Colors"]["lightblue"], label = "M+S")
        plt.bar(bins_centre, cumulative_hist_main_galaxies_mean, width = bins_width, color = config["Colors"]["darkblue_2"], edgecolor = config["Plots"]["bar_edge_color"], linewidth = config["Plots"]["bar_edge_width"], ecolor = config["Colors"]["lightblue_2"], label = "M", alpha = 0.5)
        plt.errorbar(bins_centre, cumulative_hist_main_galaxies_mean, yerr = cumulative_hist_main_galaxies_mean_error, fmt = "none", linestyle = "", ecolor = config["Colors"]["lightblue_2"])
        plt.xlabel(r"$d_\mathrm{GC}$ [kpc]")
        plt.ylabel(r"$N_\mathrm{BH}(<d_\mathrm{GC}) / N_\mathrm{BH, tot}$")
        plt.legend(loc = "lower right")
        plt.tight_layout()
        plt.savefig(path, dpi = 500)
        plt.close()

    def parameter_distr_mean(self, parameter, bins):
        hist_list = []
        table_parameter = self.table_bh[parameter]
        for galaxy_id in np.unique(self.table_bh["main_galaxy_id"].values):
            data_galaxy_id = table_parameter[self.table_bh["main_galaxy_id"].values == galaxy_id]
            hist, _ = np.histogram(data_galaxy_id, bins = bins)
            hist_list.append(hist)
        
        hist_mean = np.mean(hist_list, axis = 0)
        hist_std = np.std(hist_list, ddof = 1, axis = 0)
        hist_mean_error = hist_std / np.sqrt(len(hist_list))

        return hist_mean, hist_mean_error


    def plot_dist_total_mean(self, path):
        parameters = ["m", "z_f", "d_GC", "lat_GC", "long_GC", "d_Sun", "lat_Sun", "long_Sun", "r_sp", "rho(r_sp)", "gamma_sp", "gamma_c"]
        units = ["$M_{\odot}$", "", "kpc", "rad", "rad", "kpc", "rad", "rad", "pc", "GeV/cm$^3$", "", ""]
        log_parameters = ["m", "r_sp", "rho(r_sp)"]
        # log_parameters = ["m"]
        x_labels = [r"$m_\mathrm{BH}$ [$M_{\odot}$]", r"$z_f$", r"$d_\mathrm{GC}$ [kpc]", r"$b_\mathrm{GC}$ [rad]", r"$l_\mathrm{GC}$ [rad]", r"$d_\mathrm{Sun}$ [kpc]", r"$b_\mathrm{Sun}$ [rad]", r"$l_\mathrm{Sun}$ [rad]", "$r_\mathrm{sp}$ [pc]", r"$\rho(r_\mathrm{sp})$ [GeV/cm$^3$]", "$\gamma_\mathrm{sp}$", "$\gamma_\mathrm{c}$"]
        filenames = ["mass_mean", "redshift_mean", "distance_gc_mean", "latitude_GC_mean", "longitude_GC_mean", "distance_sun_mean", "latitude_Sun_mean", "longitude_Sun_mean", "r_sp_mean", "rho_sp_mean", "gamma_sp_mean", "gamma_c_mean"]
        
        for parameter, unit, x_label, filename in zip(parameters, units, x_labels, filenames):
            data = self.table_bh[parameter].values
            data_sorted = np.sort(data)
            data_mean = np.mean(data)
            data_std = np.std(data, ddof = 1)
            data_mean_error = data_std / np.sqrt(len(data))
            data_median = np.median(data)
            # Calculate the values at the 16th and 84th percentiles to get the error on the median
            lower_percentile = np.percentile(data, 16)
            upper_percentile = np.percentile(data, 84)
            median_lower_error = data_median - lower_percentile
            median_upper_error = upper_percentile - data_median

            # for plotting
            # Calculate the exponent (order of magnitude)
            # Calculate the exponent (order of magnitude)
            if data_median == 0:
                exponent = 0  # Handle zero separately
            else:
                exponent = int(math.floor(math.log10(abs(data_median))))

            # Normalize the values
            normalized_median = data_median / 10**exponent
            normalized_upper_error = median_upper_error / 10**exponent
            normalized_lower_error = median_lower_error / 10**exponent

            # Format the values for display
            formatted_median = "{:.4f}".format(normalized_median)
            formatted_upper_error = "{:.4f}".format(normalized_upper_error)
            formatted_lower_error = "{:.4f}".format(normalized_lower_error)

            # Create the label
            if exponent != 0:
                label = r"$\tilde{{\mu}} = ({0}^{{+{1}}}_{{-{2}}}) \cdot 10^{{ {3} }}$ {4}".format(formatted_median, formatted_upper_error, formatted_lower_error, exponent if exponent < 0 else " "+str(exponent), unit)
            else:
                label = r"$\tilde{{\mu}} = {0}^{{+{1}}}_{{-{2}}}$ {3}".format(formatted_median, formatted_upper_error, formatted_lower_error, unit)

            
            fig, ax = plt.subplots(figsize = config["Figure_size"]["single_column"])
            if parameter in log_parameters:
                bins = np.logspace(np.log10(np.min(data)), np.log10(np.max(data)), config["Plots"]["number_bins"])
                error_x_position = np.sqrt(bins[1:] * bins[:-1])
                ax.set_xscale("log")
                ax.set_yscale("log")
            else:
                bins = np.linspace(np.min(data), np.max(data), config["Plots"]["number_bins"])
                error_x_position = (bins[1:] + bins[:-1]) / 2

            bins_centre = (bins[1:] + bins[:-1]) / 2
            bins_width = bins[1:] - bins[:-1]
            
            hist_mean, hist_mean_error = self.parameter_distr_mean(parameter, bins)
            ax.bar(bins_centre, hist_mean, width = bins_width, color = config["Colors"]["darkblue"], edgecolor = config["Plots"]["bar_edge_color"], linewidth = config["Plots"]["bar_edge_width"])
            ax.errorbar(error_x_position, hist_mean, yerr = hist_mean_error, color = config["Colors"]["lightblue"], linestyle = "")
            if parameter in log_parameters:
                ymin, ymax = ax.get_ylim()
                factor_ymax = 2
                ymin = np.min(hist_mean[hist_mean > 0]) * 0.5
                ymax = np.max(hist_mean[hist_mean > 0]) * factor_ymax
            else: 
                ymin, ymax = ax.get_ylim()
                factor_ymax = 1.
                ymax = ymax * factor_ymax
            
            ax.vlines(data_median, ymin = ymin, ymax = ymax, color = config["Colors"]["red"], linestyle = "solid", label = label)
            ax.axvspan(lower_percentile, upper_percentile, alpha = 0.25, facecolor = config["Colors"]["red"], edgecolor = "None")
            ax.set_ylim(ymin, ymax)
            ax.set_xlabel(x_label)
            ax.set_ylabel("$N_\mathrm{BH}$")
            if parameter in ["r_sp", "rho(r_sp)"]:
                legend = plt.legend(bbox_to_anchor = (0, 1.02, 1, 0.2), loc = "center", mode = "expand", borderaxespad = 0, ncol = 1, alignment = "center")
            else:
                legend = plt.legend(loc = "upper right")
            plt.tight_layout()
            if parameter == "m":
                plt.xticks([2e5, 3e5, 4e5, 6e5], [r'$2 \times 10^5$', "", "", r'$6 \times 10^5$']) # TODO: find a better way to do this, plt.xticks() does not work
            plt.savefig(path + f"{filename}.pdf", dpi = 500)
            plt.close()

    @staticmethod
    def gaussian(params, x):
        norm, mu, sigma = params
        return norm * (1 / (sigma * np.sqrt(2 * np.pi))) * np.exp(-0.5 * ((x - mu) / sigma)**2)

    @staticmethod
    def lognorm(params, x):
        norm, mu, sigma = params
        return norm * (1 / (x * sigma * np.sqrt(2 * np.pi))) * np.exp(-0.5 * ((np.log(x) - mu) / sigma)**2)

    @staticmethod
    def non_central_chi2_pdf(params, x):
        norm, df, nc = params
        return norm * scipy.stats.ncx2.pdf(x, df, nc)

    @staticmethod
    def chi_squared(observed, expected, errors):
        return np.sum(((observed - expected) ** 2) / errors ** 2)
    
    def get_number_dist(self, table_bh, table_galaxy, bins):
        # check if there is any galaxy in the table without any BH by comparing the galaxy IDs
        table_galaxy_galaxy_ids = table_galaxy[table_galaxy["subgroup_number"] == 0]["galaxy_id"].values
        table_bh_galaxy_ids = table_bh["main_galaxy_id"].values
        missing_galaxy_ids = np.setdiff1d(table_galaxy_galaxy_ids, table_bh_galaxy_ids)
        n_galaxies_no_bh = len(missing_galaxy_ids)

        galaxy_ids, n_bh = np.unique(table_bh["main_galaxy_id"].values, return_counts = True)
        # add the galaxies without any BH to the list
        n_bh = np.append(n_bh, np.zeros(n_galaxies_no_bh))
        hist, bins = np.histogram(n_bh, bins = bins)
        hist_err = np.sqrt(hist)
        return n_bh, hist, hist_err
    
    def fit_lognorm(self, input_data, bins_centre, hist, hist_err):
        # fit lognormal pdf to the distribution
        # Create a Model
        lognorm_model = Model(self.lognorm)

        # Create a RealData object
        data = RealData(bins_centre, hist, sy=hist_err)

        # Set up ODR with the model and data
        odr_lognorm = ODR(data, lognorm_model, beta0=[2000, np.mean(input_data), np.std(bins_centre)]) # 2000

        # Run the regression
        out_lognorm = odr_lognorm.run()

        if "convergence" in out_lognorm.stopreason[0]:
            # print("Best fit values for lognorm number distribution fit:")
            # print("Norm = {0:.2f} +- {1:.2f}".format(out_lognorm.beta[0], out_lognorm.sd_beta[0]))
            # print("Mu = {0:.2f} +- {1:.2f}".format(out_lognorm.beta[1], out_lognorm.sd_beta[1]))
            # print("Sigma = {0:.2f} +- {1:.2f}".format(out_lognorm.beta[2], out_lognorm.sd_beta[2]))

            # Use the fitted parameters to plot the fitted curve
            x_fit = np.linspace(0.1, max(bins_centre) + 20, 1000)
            y_fit_lognorm = self.lognorm(out_lognorm.beta, x_fit)

            return out_lognorm, x_fit, y_fit_lognorm
        else:
            out_lognorm, x_fit, y_fit_lognorm = None, None, None
            return out_lognorm, x_fit, y_fit_lognorm

    def plot_number_dist(self, path, table_galaxy):
        # get the table with all BHs
        table_bh_total = self.table_bh
        # get the table with BHs part of the main galaxy only
        table_bh_main_galaxy = self.table_bh[self.table_bh["satellite"] == False].reset_index(drop = True)

        # create bins for the number distribution base on table_bh
        bins = np.linspace(0, np.max(table_bh_total["main_galaxy_id"].value_counts()), config["Plots"]["number_bins"])
        bins_width = bins[1:] - bins[:-1]
        bins_centre = (bins[1:] + bins[:-1]) / 2

        # get the number distribution for all BHs
        n_bh_total, hist_total, hist_err_total = self.get_number_dist(table_bh_total, table_galaxy, bins = bins)
        # get the number distribution for BHs part of the main galaxy only
        n_bh_main_galaxy, hist_main_galaxy, hist_err_main_galaxy = self.get_number_dist(table_bh_main_galaxy, table_galaxy, bins = bins)

        # get the median number of BHs per galaxy
        n_bh_total_median, n_bh_total_median_lower_error, n_bh_total_median_upper_error = median_error(n_bh_total)
        n_bh_total_lower_percentile = n_bh_total_median - n_bh_total_median_lower_error
        n_bh_total_upper_percentile = n_bh_total_median + n_bh_total_median_upper_error

        print("Median number of BHs per galaxy (all): {0:.0f} + {1:.0f} - {2:.0f}".format(n_bh_total_median, n_bh_total_median_upper_error, n_bh_total_median_lower_error))

        n_bh_main_galaxy_median, n_bh_main_galaxy_median_lower_error, n_bh_main_galaxy_median_upper_error = median_error(n_bh_main_galaxy)
        n_bh_main_galaxy_lower_percentile = n_bh_main_galaxy_median - n_bh_main_galaxy_median_lower_error
        n_bh_main_galaxy_upper_percentile = n_bh_main_galaxy_median + n_bh_main_galaxy_median_upper_error

        print("Median number of BHs per galaxy (main galaxy only): {0:.0f} + {1:.0f} - {2:.0f}".format(n_bh_main_galaxy_median, n_bh_main_galaxy_median_upper_error, n_bh_main_galaxy_median_lower_error))

        # fit lognormal pdf to the distribution
        out_lognorm_total, x_fit_total, y_fit_lognorm_total = self.fit_lognorm(n_bh_total, bins_centre, hist_total, hist_err_total)
        # out_lognorm_main_galaxy, x_fit_main_galaxy, y_fit_lognorm_main_galaxy = self.fit_lognorm(n_bh_main_galaxy, bins_centre, hist_main_galaxy, hist_err_main_galaxy)

        # Format the values for display
        formatted_median_total = "{:.0f}".format(n_bh_total_median)
        formatted_upper_error_total = "{:.0f}".format(n_bh_total_median_upper_error)
        formatted_lower_error_total = "{:.0f}".format(n_bh_total_median_lower_error)

        # formatted_median_main_galaxy = "{:.0f}".format(n_bh_main_galaxy_median)
        # formatted_upper_error_main_galaxy = "{:.0f}".format(n_bh_main_galaxy_median_upper_error)
        # formatted_lower_error_main_galaxy = "{:.0f}".format(n_bh_main_galaxy_median_lower_error)
        
        label_median_total = r"$\tilde{{\mu}} = {0}^{{+{1}}}_{{-{2}}}$".format(formatted_median_total, formatted_upper_error_total, formatted_lower_error_total)
        # label_median_main_galaxy = r"$\tilde{{\mu}} = {0}^{{+{1}}}_{{-{2}}}$".format(formatted_median_main_galaxy, formatted_upper_error_main_galaxy, formatted_lower_error_main_galaxy)
        label_fit = r"$f^0_\mathrm{ln}(N_\mathrm{BH})$"

        plt.figure(figsize = config["Figure_size"]["single_column"])
        plt.bar(bins_centre, hist_total, width = bins_width, color = config["Colors"]["darkblue"], yerr = hist_err_total, ecolor = config["Colors"]["lightblue"], edgecolor = config["Plots"]["bar_edge_color"], linewidth = config["Plots"]["bar_edge_width"], alpha = 1, label = "M+S")
        # plt.bar(bins_centre, hist_main_galaxy, width = bins_width, color = config["Colors"]["darkblue_2"], yerr = hist_err_main_galaxy, ecolor = config["Colors"]["lightblue_2"], edgecolor = config["Plots"]["bar_edge_color"], linewidth = config["Plots"]["bar_edge_width"], alpha = 1)
        plt.bar(bins_centre, hist_main_galaxy, width = bins_width, color = config["Colors"]["darkblue_2"], ecolor = config["Colors"]["lightblue_2"], edgecolor = config["Plots"]["bar_edge_color"], linewidth = config["Plots"]["bar_edge_width"], alpha = 0.5, label = "M")
        plt.errorbar(bins_centre, hist_main_galaxy, yerr=hist_err_main_galaxy, ecolor=config["Colors"]["lightblue_2"], alpha=0.5, capsize=0, fmt='none', linestyle = "")
        x_min, x_max = plt.xlim()
        if "convergence" in out_lognorm_total.stopreason[0]:
            plt.plot(x_fit_total, y_fit_lognorm_total, color = config["Colors"]["black"], linestyle = "solid", label = label_fit)
        ymin, ymax = plt.ylim()
        plt.vlines(n_bh_total_median, ymin = ymin, ymax = ymax, color = config["Colors"]["red"], linestyle = "solid", label = label_median_total)
        plt.axvspan(n_bh_total_lower_percentile, n_bh_total_upper_percentile, alpha = 0.25, facecolor = config["Colors"]["red"], edgecolor = "None")
        plt.xlabel(r"$N_\mathrm{BH}$")
        plt.ylabel(r"$N_\mathrm{g}$")
        plt.ylim(ymin, ymax)
        plt.xlim(x_min, x_max)
        plt.legend(loc = "upper right")
        plt.tight_layout()
        plt.savefig(path, dpi = 500)
        plt.close()

    # def plot_number_dist(self, path):
    #     galaxy_ids, n_bh = np.unique(self.table_bh["main_galaxy_id"].values, return_counts = True)
    #     n_bh_median = np.median(n_bh)
    #     n_bh_sorted = np.sort(n_bh)
    #     lower_percentile = np.percentile(n_bh_sorted, 16)
    #     upper_percentile = np.percentile(n_bh_sorted, 84)
    #     n_bh_median_lower_error = n_bh_median - lower_percentile
    #     n_bh_median_upper_error = upper_percentile - n_bh_median
    #     hist, bins = np.histogram(n_bh, bins = config["Plots"]["number_bins"])
    #     bins_width = bins[1:] - bins[:-1]
    #     bins_centre = (bins[1:] + bins[:-1]) / 2
    #     hist_err = np.sqrt(hist)

    #     # fit lognormal pdf to the distribution
    #     # Create a Model
    #     lognorm_model = Model(self.lognorm)

    #     # Create a RealData object
    #     data = RealData(bins_centre, hist, sy=hist_err)

    #     # Set up ODR with the model and data
    #     odr_lognorm = ODR(data, lognorm_model, beta0=[2000, np.mean(n_bh), np.std(bins_centre)]) # 2000

    #     # Run the regression
    #     out_lognorm = odr_lognorm.run()

    #     print("out_lognorm.stopreason:", out_lognorm.stopreason)
    #     if "convergence" in out_lognorm.stopreason[0]:
    #         print("Best fit values for lognorm number distribution fit:")
    #         print("Norm = {0:.2f} +- {1:.2f}".format(out_lognorm.beta[0], out_lognorm.sd_beta[0]))
    #         print("Mu = {0:.2f} +- {1:.2f}".format(out_lognorm.beta[1], out_lognorm.sd_beta[1]))
    #         print("Sigma = {0:.2f} +- {1:.2f}".format(out_lognorm.beta[2], out_lognorm.sd_beta[2]))

    #         # Use the fitted parameters to plot the fitted curve
    #         x_fit = np.linspace(0.1, max(bins_centre) + 20, 1000)
    #         y_fit_lognorm = self.lognorm(out_lognorm.beta, x_fit)

    #     # Format the values for display
    #     formatted_median = "{:.0f}".format(n_bh_median)
    #     formatted_upper_error = "{:.0f}".format(n_bh_median_upper_error)
    #     formatted_lower_error = "{:.0f}".format(n_bh_median_lower_error)
        
    #     label_median = r"$\tilde{{\mu}} = {0}^{{+{1}}}_{{-{2}}}$".format(formatted_median, formatted_upper_error, formatted_lower_error)
    #     # label_fit = f"Fit\n$\\mu$ = {np.round(out_lognorm.beta[1], 1)}\n$\\sigma$ = {np.round(out_lognorm.beta[2], 1)}"
    #     # label_fit = r"$f_\mathrm{ln}(N_\mathrm{BH}| \alpha, \mu, \sigma)$"
    #     label_fit = r"$f^0_\mathrm{ln}(N_\mathrm{BH})$"

    #     plt.figure(figsize = config["Figure_size"]["single_column"])
    #     plt.bar(bins_centre, hist, width = bins_width, color = config["Colors"]["darkblue"], yerr = hist_err, ecolor = config["Colors"]["lightblue"], edgecolor = config["Plots"]["bar_edge_color"], linewidth = config["Plots"]["bar_edge_width"])
    #     x_min, x_max = plt.xlim()
    #     if "convergence" in out_lognorm.stopreason[0]:
    #         plt.plot(x_fit, y_fit_lognorm, color = config["Colors"]["black"], linestyle = "solid", label = label_fit)
    #     ymin, ymax = plt.ylim()
    #     plt.vlines(n_bh_median, ymin = ymin, ymax = ymax, color = config["Colors"]["red"], linestyle = "solid", label = label_median)
    #     plt.axvspan(lower_percentile, upper_percentile, alpha = 0.25, facecolor = config["Colors"]["red"], edgecolor = "None")
    #     plt.xlabel(r"$N_\mathrm{BH}$")
    #     plt.ylabel(r"$N_\mathrm{g}$")
    #     plt.ylim(ymin, ymax)
    #     plt.xlim(x_min, x_max)
    #     plt.legend(loc = "upper right")
    #     plt.tight_layout()
    #     plt.savefig(path, dpi = 500)
    #     plt.close()

    #     exit()

    def plot_number_dist_satellites(self, path):
        table_bh_satellites = self.table_bh[self.table_bh["satellite"] == True]
        table_bh_satellites_has_stars = table_bh_satellites[table_bh_satellites["m_star_host_galaxy"] > 0]

        n_bh_satellites = np.unique(table_bh_satellites["host_galaxy_id"].values, return_counts = True)[1]
        n_bh_satellites_has_stars = np.unique(table_bh_satellites_has_stars["host_galaxy_id"].values, return_counts = True)[1]

        plt.figure(figsize = config["Figure_size"]["single_column"])
        plt.hist(n_bh_satellites, bins = np.max(n_bh_satellites), color = config["Colors"]["darkblue"])
        plt.xlabel(r"Number of IMBHs")
        plt.ylabel(r"Number of satellite galaxies")
        plt.yscale("log")
        plt.tight_layout()
        plt.savefig(path + "number_dist_satellites.pdf", dpi = 500)
        plt.close()

        plt.figure(figsize = config["Figure_size"]["single_column"])
        plt.hist(n_bh_satellites_has_stars, bins = np.max(n_bh_satellites_has_stars), color = config["Colors"]["darkblue"])
        plt.xlabel(r"Number of IMBHs")
        plt.ylabel(r"Number of satellite galaxies with stars", fontsize = 5)
        plt.yscale("log")
        plt.tight_layout()
        plt.savefig(path + "number_dist_satellites_has_stars.pdf", dpi = 500)
        plt.close()

    @staticmethod
    def plot_spike_profile(radii, rho_total, r_schw, r_cut, r_sp, path):
        radii = radii.to(u.pc)
        r_schw = r_schw.to(u.pc)
        r_cut = r_cut.to(u.pc)
        r_sp = r_sp.to(u.pc)
        # Generate a log-log plot
        plt.figure(figsize=config["Figure_size"]["single_column_extended"])
        plt.loglog(radii, rho_total, color = config["Colors"]["black"])
        ymin, ymax = plt.ylim()
        plt.vlines(2*r_schw.value, ymin, ymax, color=config["Colors"]["red"], linestyle='--', label = "$2r_\mathrm{schw}$")
        plt.vlines(r_cut.value, ymin, ymax, color=config["Colors"]["red"], linestyle='-.', label = "$r_\mathrm{cut}$")
        plt.vlines(r_sp.value, ymin, ymax, color=config["Colors"]["red"], linestyle='dotted', label = "$r_\mathrm{sp}$")
        plt.ylim(ymin, ymax)
        plt.xlabel(r'$r$ [pc]')
        plt.ylabel(r'$\rho(r)$ [GeV cm$^{-3}$]')
        plt.legend()
        # plt.legend(bbox_to_anchor = (0, 1.02, 1, 0.2), loc = "lower left", mode = "expand", borderaxespad = 0, ncol = 3)
        plt.tight_layout()
        plt.savefig(path + "spike_profile.pdf", dpi = 300)

    def plot_n_bh_in_satellites(self, path):
        n_bh_in_galaxies = len(self.table_bh[self.table_bh["satellite"] == False].reset_index(drop = True))
        n_bh_in_satellites = len(self.table_bh[self.table_bh["satellite"] == True].reset_index(drop = True))

        # create a bar plot with these two numbers
        plt.figure(figsize = config["Figure_size"]["single_column"])
        plt.bar(["Main galaxies", "Satellites"], [n_bh_in_galaxies, n_bh_in_satellites], color = config["Colors"]["darkblue"])
        plt.ylabel("Number of IMBHs")
        plt.tight_layout()
        plt.savefig(path + "n_bh_in_satellites.pdf", dpi = 300)
        plt.close()

    def plot_scatter_bh_n_satellites(self, path):
        # two things: number satellites vs. number of IMBHs.
        galalaxy_ids = np.unique(self.table_bh["main_galaxy_id"].values)
        # for each galaxy, determine the number of satellites and the number of IMBHs
        n_satellites = []
        n_bh = []
        for galaxy_id in galalaxy_ids:
            n_bh_galaxy = len(self.table_bh[self.table_bh["main_galaxy_id"] == galaxy_id])
            n_satellites_galaxy_unique = np.unique(self.table_bh[self.table_bh["main_galaxy_id"] == galaxy_id]["n_satellites"].values)
            if len(n_satellites_galaxy_unique) != 1:
                print(f"WARNING: More than one number of satellites for galaxy {galaxy_id}! This should not be possible! Check catalogue!")
            else:
                n_satellites_galaxy = n_satellites_galaxy_unique[0]
            n_satellites.append(n_satellites_galaxy)
            n_bh.append(n_bh_galaxy)

        n_satellites_with_stars = []
        n_bh_with_stars = []
        for galaxy_id in galalaxy_ids:
            n_bh_with_stars_galaxy = len(self.table_bh[self.table_bh["main_galaxy_id"] == galaxy_id])
            n_satellites_with_stars_galaxy_unique = np.unique(self.table_bh[self.table_bh["main_galaxy_id"] == galaxy_id]["n_satellites_with_stars"].values)
            if len(n_satellites_with_stars_galaxy_unique) != 1:
                print(f"WARNING: More than one number of satellites for galaxy {galaxy_id}! This should not be possible! Check catalogue!")
            else:
                n_satellites_with_stars_galaxy = n_satellites_with_stars_galaxy_unique[0]
            n_satellites_with_stars.append(n_satellites_with_stars_galaxy)
            n_bh_with_stars.append(n_bh_with_stars_galaxy)
        
        # calculate the correlation coefficient
        correlation = np.corrcoef(n_satellites, n_bh)[0, 1]
        correlation_with_stars = np.corrcoef(n_satellites_with_stars, n_bh_with_stars)[0, 1]

        plt.figure(figsize = config["Figure_size"]["single_column"])
        plt.scatter(n_satellites, n_bh, color = config["Colors"]["darkblue"], marker = "o", s = config["Plots"]["markersize"], label = "$c_\mathrm{{corr}} = {0:.2f}$".format(correlation))
        plt.xlabel("Number of satellites")
        plt.ylabel("$N_\mathrm{BH}$")
        plt.legend()
        plt.tight_layout()
        plt.savefig(path + "scatter_bh_n_satellites.pdf", dpi = 300)
        plt.close()

        plt.figure(figsize = config["Figure_size"]["single_column"])
        plt.scatter(n_satellites_with_stars, n_bh_with_stars, color = config["Colors"]["darkblue"], marker = "o", s = config["Plots"]["markersize"], label = "$c_\mathrm{{corr}} = {0:.2f}$".format(correlation_with_stars))
        plt.xlabel("Number of satellites with stars")
        plt.ylabel("$N_\mathrm{BH}$")
        plt.legend()
        plt.tight_layout()
        plt.savefig(path + "scatter_bh_n_satellites_with_stars.pdf", dpi = 300)
        plt.close()

    def plot_scatter_bh_galaxy_properties(self, path):
<<<<<<< HEAD
        table_bh_main_galaxies = self.table_bh[self.table_bh["satellite"] == False].reset_index(drop = True)
=======
        # get the BH that are in the main galaxies
        table_bh_main_galaxies = self.table_bh[self.table_bh["satellite"] == False]
        # get the main galaxy IDs of the BHs in the main galaxies
>>>>>>> 21171a09
        main_galaxy_ids = np.unique(table_bh_main_galaxies["main_galaxy_id"].values)
        # get the main galaxy IDs of the BHs in all galaxies (including satellites)
        galaxy_ids = np.unique(self.table_bh["main_galaxy_id"].values)

        # get the BHs that are in the satellites
        table_bh_satellites = self.table_bh[self.table_bh["satellite"] == True]
        # get the host galaxy IDs of the BHs in the satellites
        satellites_galaxy_ids = np.unique(table_bh_satellites["host_galaxy_id"].values)

        # define the parameters to be plotted
        parameters = ["m_host_galaxy", "m200_main_galaxy", "m_gas_host_galaxy", "m_star_host_galaxy", "sfr_host_galaxy"]
        # define the log parameters
        log_parameters = ["m_host_galaxy", "m200_main_galaxy", "m_gas_host_galaxy", "m_star_host_galaxy"] 
        # define the names of the parameters
        names = ["total_mass", "m200", "gas_mass", "star_mass", "sfr"]
        # define the x labels
        x_labels = [r"$m_\mathrm{tot}$ [$M_{\odot}$]", r"$m_{200}$ [$M_{\odot}$]", r"$m_{\mathrm{gas}}$ [$M_{\odot}$]", r"$m_\mathrm{star}$ [$M_{\odot}$]", "SFR [$M_{\odot}$ / yr]"]

        # start the loop over the parameters
        for parameter, name, x_label in zip(parameters, names, x_labels):
            # extract the number of BHs and the parameter values for the main galaxies (considering BHs in the main galaxy and the satellites)
            n_bh = []
            parameter_values = []
            for galaxy_id in galaxy_ids:
                table_bh_galaxy = self.table_bh[self.table_bh["main_galaxy_id"] == galaxy_id]
                n_bh_galaxy = len(table_bh_galaxy)
                parameter_value_galaxy = np.unique(table_bh_galaxy[table_bh_galaxy["satellite"] == False][parameter].values) # remove the satellite entries here to get the property of the main galaxy
                if len(parameter_value_galaxy) > 1:
                    print(f"WARNING: More than one value for parameter {parameter} for galaxy {galaxy_id}! This should not be possible! Check catalogue!")
                if len(parameter_value_galaxy) == 0: #TODO update code so it can handle this case
                    print(f"ERROR: No value for parameter {parameter} for galaxy {galaxy_id}! This means that there are no BHs in the main galaxy but some BHs in the satellites! Code needs to be updated to handle this case!")
                    exit()
                else:
                    n_bh.append(n_bh_galaxy)
                    parameter_values.append(parameter_value_galaxy[0])

            # extract the number of BHs and the parameter values for the main galaxies (excluding BHs in the satellites)
            n_bh_main_galaxies = []
            parameter_values_main_galaxies = []
            for main_galaxy_id in main_galaxy_ids:
                table_bh_main_galaxy = table_bh_main_galaxies[table_bh_main_galaxies["main_galaxy_id"] == main_galaxy_id]
                n_bh_main_galaxy = len(table_bh_main_galaxy)
                parameter_value_galaxy = np.unique(table_bh_main_galaxy[parameter].values)
                if len(parameter_value_galaxy) != 1:
                    print(f"WARNING: More than one value for parameter {parameter} for galaxy {main_galaxy_id}! This should not be possible! Check catalogue!")
                n_bh_main_galaxies.append(n_bh_main_galaxy)
                parameter_values_main_galaxies.append(parameter_value_galaxy[0])

            correlation = np.corrcoef(parameter_values, n_bh)[0, 1]
            correlation_main_galaxies = np.corrcoef(parameter_values_main_galaxies, n_bh_main_galaxies)[0, 1]

            plt.figure(figsize = config["Figure_size"]["single_column"])
            plt.scatter(parameter_values, n_bh, color = config["Colors"]["darkblue"], marker = "o", s = config["Plots"]["markersize"], label = "$c_\mathrm{{corr}} = {0:.2f}$".format(correlation))
            plt.xlabel(x_label + " (of main galaxy)")
            plt.ylabel("$N_\mathrm{BH}$ (in main galaxy + satellites)")
            if parameter in log_parameters:
                plt.xscale("log")
            plt.legend()
            plt.tight_layout()
            plt.savefig(path + f"scatter_bh_{name}.pdf", dpi = 300)
            plt.close()

            plt.figure(figsize = config["Figure_size"]["single_column"])
            plt.scatter(parameter_values_main_galaxies, n_bh_main_galaxies, color = config["Colors"]["darkblue"], marker = "o", s = config["Plots"]["markersize"], label = "$c_\mathrm{{corr}} = {0:.2f}$".format(correlation_main_galaxies))
            plt.xlabel(x_label + " (of main galaxy)")
            plt.ylabel("$N_\mathrm{BH}$ (in main galaxy)")
            if parameter in log_parameters:
                plt.xscale("log")
            plt.legend()
            plt.tight_layout()
            plt.savefig(path + f"scatter_bh_{name}_main_galaxy.pdf", dpi = 300)
            plt.close()

            if parameter != "m200_main_galaxy":
                # extract the number of BHs and the parameter values for the satellite galaxies
                n_bh_satellites = []
                parameter_values_satellites = []
                for satellite_galaxy_id in satellites_galaxy_ids:
                    table_bh_satellite_galaxy = table_bh_satellites[table_bh_satellites["host_galaxy_id"] == satellite_galaxy_id]
                    n_bh_satellite_galaxy = len(table_bh_satellite_galaxy)
                    parameter_value_galaxy = np.unique(table_bh_satellite_galaxy[parameter].values)
                    if len(parameter_value_galaxy) != 1:
                        print(f"WARNING: More than one value for parameter {parameter} for galaxy {satellite_galaxy_id}! This should not be possible! Check catalogue!")
                    n_bh_satellites.append(n_bh_satellite_galaxy)
                    parameter_values_satellites.append(parameter_value_galaxy[0])

                correlation_satellites = np.corrcoef(parameter_values_satellites, n_bh_satellites)[0, 1]

                plt.figure(figsize = config["Figure_size"]["single_column"])
                plt.scatter(parameter_values_satellites, n_bh_satellites, color = config["Colors"]["darkblue"], marker = "o", s = config["Plots"]["markersize"], label = "$c_\mathrm{{corr}} = {0:.2f}$".format(correlation_satellites))
                plt.xlabel(x_label + " (of satellite galaxy)")
                plt.ylabel("$N_\mathrm{BH}$ (in satellites)")
                if parameter in log_parameters:
                    plt.xscale("log")
                plt.legend()
                plt.tight_layout()
                plt.savefig(path + f"scatter_bh_{name}_satellites.pdf", dpi = 300)
                plt.close()

    def plot_bh_in_satellite_types(self, path):
        # get satellites
        table_satellites = self.table_bh[self.table_bh["satellite"] == True]

        n_bh_in_satellites = len(table_satellites)
        n_bh_in_satellites_no_gas_no_star = len(table_satellites[(table_satellites["m_gas_host_galaxy"] == 0) & (table_satellites["m_star_host_galaxy"] == 0)])
        n_bh_in_satellites_has_gas = len(table_satellites[table_satellites["m_gas_host_galaxy"] > 0])
        n_bh_in_satellites_has_star = len(table_satellites[table_satellites["m_star_host_galaxy"] > 0])
        n_bh_in_satellites_has_gas_has_star = len(table_satellites[(table_satellites["m_gas_host_galaxy"] > 0) & (table_satellites["m_star_host_galaxy"] > 0)])

        # plot bar plot
        plt.figure(figsize = config["Figure_size"]["single_column"])
        plt.bar(["All", "No gas, no stars", "Has gas", "Has stars", "Has gas, has stars"], [n_bh_in_satellites, n_bh_in_satellites_no_gas_no_star, n_bh_in_satellites_has_gas, n_bh_in_satellites_has_star, n_bh_in_satellites_has_gas_has_star], color = config["Colors"]["darkblue"])
        plt.ylabel("$N_\mathrm{BH}$")
        # rotate the x-axis labels
        plt.xticks(rotation = 90)
        plt.tight_layout()
        plt.savefig(path + "satellite_types.pdf", dpi = 300)
        plt.close()        


class FluxPlotter:
    def __init__(self, flux_catalogue):
        self.flux_catalogue = flux_catalogue

    @staticmethod
    def flux_thresholds(flux, flux_min = None, flux_max = None):
        if flux_min is None:
            flux_min = np.min(flux.value)
        if flux_max is None:
            flux_max = np.max(flux.value)
        flux_th = np.logspace(np.log10(flux_min), np.log10(flux_max), 30) * flux.unit
        return(flux_th)

    @staticmethod
    def integrated_luminosity(flux, flux_th):
        int_lum = []
        for threshold in flux_th:
            int_lum.append(len(flux[flux >= threshold]))
        return(int_lum)
    
    def integrated_luminosity_mean(self, flux_th):
        int_lum_list = []
        galaxy_ids = np.unique(self.flux_catalogue["main_galaxy_id"].values)
        for galaxy_id in galaxy_ids:
            flux_catalogue_id = self.flux_catalogue[self.flux_catalogue["main_galaxy_id"] == galaxy_id]
            flux_id = flux_catalogue_id["flux"].values * u.Unit("cm-2 s-1")
            int_lum_id = self.integrated_luminosity(flux_id, flux_th)
            int_lum_list.append(int_lum_id)
        int_lum_mean = np.mean(int_lum_list, axis = 0)
        int_lum_std = np.std(int_lum_list, ddof = 1, axis = 0)
        int_lum_mean_error = int_lum_std / np.sqrt(len(int_lum_list))
        return(int_lum_mean, int_lum_mean_error)
 
    def plot_integrated_luminosity(self, flux_th, m_dm, color, marker, marker_size, args):
        int_lum_mean, int_lum_error = self.integrated_luminosity_mean(flux_th)
        if args.instrument_comparison == "hess":
            plt.errorbar(flux_th, int_lum_mean, yerr = int_lum_error, label = f"$m_{{\chi}}$ = {np.round(m_dm.to(u.TeV).value, 1)} TeV", linestyle = "", marker = marker, capsize = 3, color = color, markersize = marker_size)
        elif args.instrument_comparison == "fermi":
            plt.errorbar(flux_th, int_lum_mean, yerr = int_lum_error, label = r"$m_{{\chi}}$ = {0:.0f} GeV".format(m_dm.to(u.GeV).value), linestyle = "", marker = marker, capsize = 3, color = color, markersize = marker_size)


    def plot_integrated_luminosity_comparison(self, flux_th, label, color,  marker, marker_size):
        int_lum_mean, int_lum_error = self.integrated_luminosity_mean(flux_th)
        plt.errorbar(flux_th, int_lum_mean, yerr = int_lum_error, label = label, linestyle = "", marker = marker, capsize = 3, color = color, markersize = marker_size)

    def plot_cuttoff_radius_dist(self, path):
        r_cut = self.flux_catalogue["r_cut"].values
        r_cut_mean = np.mean(r_cut)
        r_cut_mean_error = np.std(r_cut, ddof = 1) / np.sqrt(len(r_cut))
        r_cut_median = np.median(r_cut)
        # Calculate the values at the 16th and 84th percentiles to get the error on the median
        lower_percentile = np.percentile(r_cut, 16)
        upper_percentile = np.percentile(r_cut, 84)
        median_lower_error = r_cut_median - lower_percentile
        median_upper_error = upper_percentile - r_cut_median

        exponent = int(math.floor(math.log10(abs(r_cut_median))))

        # Normalize the values
        normalized_median = r_cut_median / 10**exponent
        normalized_upper_error = median_upper_error / 10**exponent
        normalized_lower_error = median_lower_error / 10**exponent

        # Format the values for display
        formatted_median = "{:.2f}".format(normalized_median)
        formatted_upper_error = "{:.2f}".format(normalized_upper_error)
        formatted_lower_error = "{:.2f}".format(normalized_lower_error)

        # Create the label
        label = r"$\tilde{{\mu}} = ({0}^{{+{1}}}_{{-{2}}}) \cdot 10^{{{3}}}$ {4}".format(formatted_median, formatted_upper_error, formatted_lower_error, exponent, "pc")

        bins = np.logspace(np.log10(np.min(r_cut)), np.log10(np.max(r_cut)), config["Plots"]["number_bins"])
        bins_centre = (bins[1:] + bins[:-1]) / 2
        bins_width = bins[1:] - bins[:-1]

        error_x_position = np.sqrt(bins[1:] * bins[:-1])

        plt.figure(figsize = config["Figure_size"]["single_column"])
        hist_mean, hist_mean_error = parameter_distr_mean(table = self.flux_catalogue, parameter = "r_cut", bins = bins)
        plt.bar(bins_centre, hist_mean, width = bins_width, color = config["Colors"]["darkblue"], edgecolor = config["Plots"]["bar_edge_color"], linewidth = config["Plots"]["bar_edge_width"])
        plt.errorbar(error_x_position, hist_mean, yerr = hist_mean_error, color = config["Colors"]["lightblue"], linestyle = "")
        ymin, ymax = plt.ylim()
        ymax = ymax * 2
        plt.vlines(r_cut_median, ymin = ymin, ymax = ymax, color = config["Colors"]["red"], linestyle = "solid", label = label)
        plt.axvspan(lower_percentile, upper_percentile, alpha = 0.25, facecolor = config["Colors"]["red"], edgecolor = "None")
        plt.ylim(1e-3, ymax)
        plt.xlabel("$r_\mathrm{cut}$ [pc]")
        plt.ylabel("$N_\mathrm{BH}$")
        plt.xscale("log")
        plt.yscale("log")
        plt.legend(bbox_to_anchor = (0, 1.02, 1, 0.2), loc = "lower left", mode = "expand", borderaxespad = 0, ncol = 1)
        plt.tight_layout()
        plt.savefig(path, dpi = 500)
        plt.close()<|MERGE_RESOLUTION|>--- conflicted
+++ resolved
@@ -1672,13 +1672,9 @@
         plt.close()
 
     def plot_scatter_bh_galaxy_properties(self, path):
-<<<<<<< HEAD
+        # get the BH that are in the main galaxies
         table_bh_main_galaxies = self.table_bh[self.table_bh["satellite"] == False].reset_index(drop = True)
-=======
-        # get the BH that are in the main galaxies
-        table_bh_main_galaxies = self.table_bh[self.table_bh["satellite"] == False]
         # get the main galaxy IDs of the BHs in the main galaxies
->>>>>>> 21171a09
         main_galaxy_ids = np.unique(table_bh_main_galaxies["main_galaxy_id"].values)
         # get the main galaxy IDs of the BHs in all galaxies (including satellites)
         galaxy_ids = np.unique(self.table_bh["main_galaxy_id"].values)
